declared_license:
  - GPL-2
  - GPL-2+
  - GPL-2
  - GPL-2+
  - GPL-2
  - GPL-2
  - GPL-verbatim
  - GPL-2+
  - public-domain
  - BSD-3-clause
  - BSD-3-clause
  - LGPL-2.1+
  - BSD-2-clause
  - LGPL-2.1+
  - LGPL-2
  - GPL-2+
  - BSD-2-clause
  - BSD-2-clause
  - LGPL-2.1+
  - GPL-2+
  - GPL-2+
  - GPL-2
  - unlimited-free-doc
  - LGPL
  - GPL-2
  - GPL-2+
  - GPL-2
  - GPL-2
  - GPL-2 and BSD-2-clause
  - BSD-3-clause
  - BSD-3-clause
  - GPL-2
  - GPL-2+
  - LGPL
  - LGPL
  - GPL-2
  - zlib/libpng
  - GPL-2
  - GPL-2
  - LGPL
  - public-domain
  - GPL-3+-with-bison-exception
  - GPL-2+-with-bison-exception
  - GPL-3+-with-bison-exception
  - GPL-3+-with-bison-exception
  - GPL-2
  - BSD-2-clause
  - public-domain
  - public-domain
  - BSD-3-clause
  - BSD-3-clause
  - BSD-2-clause
  - GPL-2
  - LGPL-2.1+
  - LGPL-2.1+
  - GPL-2
  - BSD-3-clause
  - GPL-2
  - GPL-2
  - GPL-2
  - GPL-2
  - GPL-2
  - GPL-2
  - LGPL
  - LGPL
  - SWsoft
  - public-domain
  - GPL-2
  - GPL-2 or Artistic
  - public-domain
  - BSD-3-clause
  - GPL-2
  - GPL-2+
  - GPL-3+
  - LGPL-2.1+
  - GPL-2+
  - MIT/X11
  - BSD-3-clause
  - GPL-2
  - GPL-2
  - GPL-2
  - GPL-2
  - GPL-2+
  - LGPL-2.1+
  - LGPL
  - BSD-2-clause
  - BSD-3-clause
  - Artistic
  - public-domain
  - GPL-3+
  - LGPL-2
declared_license_expression: gpl-2.0
declared_license_expression_spdx: GPL-2.0-only
other_license_expression: (gpl-2.0 AND gpl-2.0) AND (gpl-2.0-plus AND gpl-2.0-plus) AND (gpl-2.0
  AND gpl-2.0) AND (gpl-2.0-plus AND gpl-2.0-plus) AND (gpl-2.0 AND gpl-2.0) AND gpl-2.0 AND
  (gpl-2.0 AND gpl-2.0) AND other-copyleft AND (gpl-2.0-plus AND gpl-2.0-plus) AND public-domain
  AND bsd-new AND bsd-new AND (lgpl-2.1-plus AND lgpl-2.1-plus) AND bsd-new AND (lgpl-2.1-plus
  AND lgpl-2.1-plus) AND (lgpl-2.0 AND lgpl-2.0) AND (gpl-2.0-plus AND gpl-2.0-plus) AND bsd-new
  AND bsd-new AND (lgpl-2.1-plus AND lgpl-2.1-plus) AND (gpl-2.0-plus AND gpl-2.0-plus) AND
  (gpl-2.0-plus AND gpl-2.0-plus) AND (gpl-2.0 AND gpl-2.0) AND fsf-free AND (lgpl-2.0-plus
  AND lgpl-2.0) AND (gpl-2.0 AND gpl-2.0) AND (gpl-2.0-plus AND gpl-2.0-plus) AND (gpl-2.0 AND
  gpl-2.0) AND (gpl-2.0 AND gpl-2.0) AND ((gpl-2.0 AND gpl-2.0) AND bsd-new) AND bsd-new AND
  bsd-new AND (gpl-2.0 AND gpl-2.0) AND (gpl-2.0-plus AND gpl-2.0-plus) AND (lgpl-2.0-plus AND
  lgpl-2.0) AND (lgpl-2.0-plus AND lgpl-2.0) AND (gpl-2.0 AND gpl-2.0) AND zlib AND (gpl-2.0
  AND gpl-2.0) AND (gpl-2.0 AND gpl-2.0) AND (lgpl-2.0-plus AND lgpl-2.0) AND public-domain
  AND gpl-3.0-plus WITH bison-exception-2.2 AND gpl-2.0-plus WITH bison-exception-2.2 AND gpl-3.0-plus
  WITH bison-exception-2.2 AND (gpl-2.0 AND gpl-2.0) AND bsd-new AND public-domain AND public-domain
  AND bsd-new AND bsd-new AND bsd-new AND (gpl-2.0 AND gpl-2.0) AND (lgpl-2.1-plus AND lgpl-2.1-plus)
  AND (lgpl-2.1-plus AND lgpl-2.1-plus) AND (gpl-2.0 AND gpl-2.0) AND bsd-new AND (gpl-2.0 AND
  gpl-2.0) AND (gpl-2.0 AND gpl-2.0) AND (gpl-2.0 AND gpl-2.0) AND (gpl-2.0 AND gpl-2.0) AND
  (gpl-2.0 AND gpl-2.0) AND (gpl-2.0 AND gpl-2.0) AND (lgpl-2.0-plus AND lgpl-2.0) AND (lgpl-2.0-plus
  AND lgpl-2.0) AND stlport-4.5 AND public-domain AND (gpl-2.0 AND gpl-2.0) AND ((gpl-2.0 AND
  gpl-2.0) OR (artistic-perl-1.0 AND artistic-perl-1.0)) AND public-domain AND bsd-new AND (gpl-2.0
  AND gpl-2.0) AND (gpl-2.0-plus AND gpl-2.0-plus) AND (gpl-3.0-plus AND gpl-3.0-plus) AND (lgpl-2.1-plus
  AND lgpl-2.1-plus) AND (gpl-2.0-plus AND gpl-2.0-plus) AND (x11-xconsortium AND public-domain)
  AND bsd-new AND (gpl-2.0 AND gpl-2.0) AND (gpl-2.0 AND gpl-2.0) AND (gpl-2.0 AND gpl-2.0)
other_license_expression_spdx: (GPL-2.0-only AND GPL-2.0-only) AND (GPL-2.0-or-later AND GPL-2.0-or-later)
  AND (GPL-2.0-only AND GPL-2.0-only) AND (GPL-2.0-or-later AND GPL-2.0-or-later) AND (GPL-2.0-only
  AND GPL-2.0-only) AND GPL-2.0-only AND (GPL-2.0-only AND GPL-2.0-only) AND LicenseRef-scancode-other-copyleft
  AND (GPL-2.0-or-later AND GPL-2.0-or-later) AND LicenseRef-scancode-public-domain AND BSD-3-Clause
  AND BSD-3-Clause AND (LGPL-2.1-or-later AND LGPL-2.1-or-later) AND BSD-3-Clause AND (LGPL-2.1-or-later
  AND LGPL-2.1-or-later) AND (LGPL-2.0-only AND LGPL-2.0-only) AND (GPL-2.0-or-later AND GPL-2.0-or-later)
  AND BSD-3-Clause AND BSD-3-Clause AND (LGPL-2.1-or-later AND LGPL-2.1-or-later) AND (GPL-2.0-or-later
  AND GPL-2.0-or-later) AND (GPL-2.0-or-later AND GPL-2.0-or-later) AND (GPL-2.0-only AND GPL-2.0-only)
  AND FSFUL AND (LGPL-2.0-or-later AND LGPL-2.0-only) AND (GPL-2.0-only AND GPL-2.0-only) AND
  (GPL-2.0-or-later AND GPL-2.0-or-later) AND (GPL-2.0-only AND GPL-2.0-only) AND (GPL-2.0-only
  AND GPL-2.0-only) AND ((GPL-2.0-only AND GPL-2.0-only) AND BSD-3-Clause) AND BSD-3-Clause
  AND BSD-3-Clause AND (GPL-2.0-only AND GPL-2.0-only) AND (GPL-2.0-or-later AND GPL-2.0-or-later)
  AND (LGPL-2.0-or-later AND LGPL-2.0-only) AND (LGPL-2.0-or-later AND LGPL-2.0-only) AND (GPL-2.0-only
  AND GPL-2.0-only) AND Zlib AND (GPL-2.0-only AND GPL-2.0-only) AND (GPL-2.0-only AND GPL-2.0-only)
  AND (LGPL-2.0-or-later AND LGPL-2.0-only) AND LicenseRef-scancode-public-domain AND GPL-3.0-or-later
  WITH Bison-exception-2.2 AND GPL-2.0-or-later WITH Bison-exception-2.2 AND GPL-3.0-or-later
  WITH Bison-exception-2.2 AND (GPL-2.0-only AND GPL-2.0-only) AND BSD-3-Clause AND LicenseRef-scancode-public-domain
  AND LicenseRef-scancode-public-domain AND BSD-3-Clause AND BSD-3-Clause AND BSD-3-Clause AND
  (GPL-2.0-only AND GPL-2.0-only) AND (LGPL-2.1-or-later AND LGPL-2.1-or-later) AND (LGPL-2.1-or-later
  AND LGPL-2.1-or-later) AND (GPL-2.0-only AND GPL-2.0-only) AND BSD-3-Clause AND (GPL-2.0-only
  AND GPL-2.0-only) AND (GPL-2.0-only AND GPL-2.0-only) AND (GPL-2.0-only AND GPL-2.0-only)
  AND (GPL-2.0-only AND GPL-2.0-only) AND (GPL-2.0-only AND GPL-2.0-only) AND (GPL-2.0-only
  AND GPL-2.0-only) AND (LGPL-2.0-or-later AND LGPL-2.0-only) AND (LGPL-2.0-or-later AND LGPL-2.0-only)
  AND LicenseRef-scancode-stlport-4.5 AND LicenseRef-scancode-public-domain AND (GPL-2.0-only
  AND GPL-2.0-only) AND ((GPL-2.0-only AND GPL-2.0-only) OR (Artistic-1.0-Perl AND Artistic-1.0-Perl))
  AND LicenseRef-scancode-public-domain AND BSD-3-Clause AND (GPL-2.0-only AND GPL-2.0-only)
  AND (GPL-2.0-or-later AND GPL-2.0-or-later) AND (GPL-3.0-or-later AND GPL-3.0-or-later) AND
  (LGPL-2.1-or-later AND LGPL-2.1-or-later) AND (GPL-2.0-or-later AND GPL-2.0-or-later) AND
  (X11 AND LicenseRef-scancode-public-domain) AND BSD-3-Clause AND (GPL-2.0-only AND GPL-2.0-only)
  AND (GPL-2.0-only AND GPL-2.0-only) AND (GPL-2.0-only AND GPL-2.0-only)
license_detections: []
other_license_detections:
  - license_expression: other-copyleft
    license_expression_spdx: LicenseRef-scancode-other-copyleft
    matches:
      - license_expression: other-copyleft
        spdx_license_expression: LicenseRef-scancode-other-copyleft
        from_file:
        start_line: 304
        end_line: 305
        matcher: 1-hash
        score: '90.0'
        matched_length: '19'
        match_coverage: '100.0'
        rule_relevance: 90
        rule_identifier: other-copyleft_4.RULE
        rule_url: https://github.com/nexB/scancode-toolkit/tree/develop/src/licensedcode/data/rules/other-copyleft_4.RULE
        matched_text: |
          Everyone is permitted to copy and distribute verbatim copies
          of this license document, but changing it is not allowed.
    identifier: other_copyleft-0ac0d4dd-1063-c305-80e8-d67a64a53eaf
  - license_expression: fsf-free
    license_expression_spdx: FSFUL
    matches:
      - license_expression: fsf-free
        spdx_license_expression: FSFUL
        from_file:
        start_line: 386
        end_line: 387
        matcher: 1-hash
        score: '100.0'
        matched_length: 18
        match_coverage: '100.0'
        rule_relevance: 100
        rule_identifier: fsf-free2.RULE
        rule_url: https://github.com/nexB/scancode-toolkit/tree/develop/src/licensedcode/data/rules/fsf-free2.RULE
        matched_text: |
          This file is free documentation; the Free Software Foundation gives
          unlimited permission to copy, distribute and modify it.
    identifier: fsf_free-8d4278b0-1a18-46ea-fb34-66b65143a311
  - license_expression: zlib
    license_expression_spdx: Zlib
    matches:
      - license_expression: zlib
        spdx_license_expression: Zlib
        from_file:
        start_line: 505
        end_line: 519
        matcher: 1-hash
        score: '100.0'
        matched_length: 132
        match_coverage: '100.0'
        rule_relevance: 100
        rule_identifier: zlib.LICENSE
        rule_url: https://github.com/nexB/scancode-toolkit/tree/develop/src/licensedcode/data/licenses/zlib.LICENSE
        matched_text: |
          This software is provided 'as-is', without any express or implied
           warranty.  In no event will the authors be held liable for any damages
           arising from the use of this software.
           .
           Permission is granted to anyone to use this software for any purpose,
           including commercial applications, and to alter it and redistribute it
           freely, subject to the following restrictions:
           .
           1. The origin of this software must not be misrepresented; you must not
              claim that you wrote the original software. If you use this software
              in a product, an acknowledgment in the product documentation would be
              appreciated but is not required.
           2. Altered source versions must be plainly marked as such, and must not be
              misrepresented as being the original software.
           3. This notice may not be removed or altered from any source distribution.
    identifier: zlib-f32ae987-c66a-44ce-bd13-c90e0c59aab8
  - license_expression: gpl-2.0-plus WITH bison-exception-2.2
    license_expression_spdx: GPL-2.0-or-later WITH Bison-exception-2.2
    matches:
      - license_expression: gpl-2.0-plus WITH bison-exception-2.2
        spdx_license_expression: GPL-2.0-or-later WITH Bison-exception-2.2
        from_file:
        start_line: 562
        end_line: 588
        matcher: 1-hash
        score: '100.0'
        matched_length: 216
        match_coverage: '100.0'
        rule_relevance: 100
        rule_identifier: gpl-2.0-plus_with_bison-exception-2.2_1.RULE
        rule_url: https://github.com/nexB/scancode-toolkit/tree/develop/src/licensedcode/data/rules/gpl-2.0-plus_with_bison-exception-2.2_1.RULE
        matched_text: |
          This program is free software; you can redistribute it and/or modify
          it under the terms of the GNU General Public License as published by
          the Free Software Foundation; either version 2, or (at your option)
          any later version.

          This program is distributed in the hope that it will be useful,
          but WITHOUT ANY WARRANTY; without even the implied warranty of
          MERCHANTABILITY or FITNESS FOR A PARTICULAR PURPOSE.  See the
          GNU General Public License for more details.

          You should have received a copy of the GNU General Public License
          along with this program; if not, write to the Free Software
          Foundation, Inc., 51 Franklin Street, Fifth Floor,
          Boston, MA 02110-1301, USA.

          As a special exception, you may create a larger work that contains
          part or all of the Bison parser skeleton and distribute that work
          under terms of your choice, so long as that work isn't itself a
          parser generator using the skeleton or a modified version thereof
          as a parser skeleton.  Alternatively, if you modify or redistribute
          the parser skeleton itself, you may (at your option) remove this
          special exception, which will cause the skeleton and the resulting
          Bison output files to be licensed under the GNU General Public
          License without this special exception.

          This special exception was added by the Free Software Foundation in
          version 2.2 of Bison.
    identifier: gpl_2_0_plus_with_bison_exception_2_2-ceb319fe-ed42-88fc-1732-0b4f76fdc6cc
  - license_expression: gpl-3.0-plus WITH bison-exception-2.2
    license_expression_spdx: GPL-3.0-or-later WITH Bison-exception-2.2
    matches:
      - license_expression: gpl-3.0-plus WITH bison-exception-2.2
        spdx_license_expression: GPL-3.0-or-later WITH Bison-exception-2.2
        from_file:
        start_line: 597
        end_line: 621
        matcher: 1-hash
        score: '100.0'
        matched_length: 208
        match_coverage: '100.0'
        rule_relevance: 100
        rule_identifier: gpl-3.0-plus_with_bison-exception-3.0_1.RULE
        rule_url: https://github.com/nexB/scancode-toolkit/tree/develop/src/licensedcode/data/rules/gpl-3.0-plus_with_bison-exception-3.0_1.RULE
        matched_text: |
          This program is free software: you can redistribute it and/or modify
          it under the terms of the GNU General Public License as published by
          the Free Software Foundation, either version 3 of the License, or
          (at your option) any later version.

          This program is distributed in the hope that it will be useful,
          but WITHOUT ANY WARRANTY; without even the implied warranty of
          MERCHANTABILITY or FITNESS FOR A PARTICULAR PURPOSE.  See the
          GNU General Public License for more details.

          You should have received a copy of the GNU General Public License
          along with this program.  If not, see <http://www.gnu.org/licenses/>.

          As a special exception, you may create a larger work that contains
          part or all of the Bison parser skeleton and distribute that work
          under terms of your choice, so long as that work isn't itself a
          parser generator using the skeleton or a modified version thereof
          as a parser skeleton.  Alternatively, if you modify or redistribute
          the parser skeleton itself, you may (at your option) remove this
          special exception, which will cause the skeleton and the resulting
          Bison output files to be licensed under the GNU General Public
          License without this special exception.

          This special exception was added by the Free Software Foundation in
          version 2.2 of Bison.
    identifier: gpl_3_0_plus_with_bison_exception_2_2-637d6c30-89c5-8764-b189-8bb20227ccfc
  - license_expression: stlport-4.5
    license_expression_spdx: LicenseRef-scancode-stlport-4.5
    matches:
      - license_expression: stlport-4.5
        spdx_license_expression: LicenseRef-scancode-stlport-4.5
        from_file:
        start_line: 734
        end_line: 741
        matcher: 1-hash
        score: '100.0'
        matched_length: 76
        match_coverage: '100.0'
        rule_relevance: 100
        rule_identifier: stlport-4.5.LICENSE
        rule_url: https://github.com/nexB/scancode-toolkit/tree/develop/src/licensedcode/data/licenses/stlport-4.5.LICENSE
        matched_text: |
          This material is provided "as is", with absolutely no warranty expressed
          or implied. Any use is at your own risk.

          Permission to use or copy this software for any purpose is hereby granted
          without fee, provided the above notices are retained on all copies.
          Permission to modify the code and to distribute modified code is granted,
          provided the above notices are retained, and a notice that the code was
          modified is included with the above copyright notice.
    identifier: stlport_4_5-990bf173-c1f4-f13d-0d69-00f3f53ea5bc
  - license_expression: x11-xconsortium AND public-domain
    license_expression_spdx: X11 AND LicenseRef-scancode-public-domain
    matches:
      - license_expression: x11-xconsortium
        spdx_license_expression: X11
        from_file:
        start_line: 807
        end_line: 827
        matcher: 2-aho
        score: '100.0'
        matched_length: 201
        match_coverage: '100.0'
        rule_relevance: 100
        rule_identifier: x11-xconsortium_2.RULE
        rule_url: https://github.com/nexB/scancode-toolkit/tree/develop/src/licensedcode/data/rules/x11-xconsortium_2.RULE
        matched_text: |
          Permission is hereby granted, free of charge, to any person obtaining a copy
          of this software and associated documentation files (the "Software"), to
          deal in the Software without restriction, including without limitation the
          rights to use, copy, modify, merge, publish, distribute, sublicense, and/or
          sell copies of the Software, and to permit persons to whom the Software is
          furnished to do so, subject to the following conditions:

          The above copyright notice and this permission notice shall be included in
          all copies or substantial portions of the Software.

          THE SOFTWARE IS PROVIDED "AS IS", WITHOUT WARRANTY OF ANY KIND, EXPRESS OR
          IMPLIED, INCLUDING BUT NOT LIMITED TO THE WARRANTIES OF MERCHANTABILITY,
          FITNESS FOR A PARTICULAR PURPOSE AND NONINFRINGEMENT.  IN NO EVENT SHALL THE
          X CONSORTIUM BE LIABLE FOR ANY CLAIM, DAMAGES OR OTHER LIABILITY, WHETHER IN
          AN ACTION OF CONTRACT, TORT OR OTHERWISE, ARISING FROM, OUT OF OR IN CONNEC-
          TION WITH THE SOFTWARE OR THE USE OR OTHER DEALINGS IN THE SOFTWARE.

          Except as contained in this notice, the name of the X Consortium shall not
          be used in advertising or otherwise to promote the sale, use or other deal-
          ings in this Software without prior written authorization from the X Consor-
          tium.
      - license_expression: public-domain
        spdx_license_expression: LicenseRef-scancode-public-domain
        from_file:
        start_line: 829
        end_line: 829
        matcher: 2-aho
        score: '100.0'
        matched_length: 10
        match_coverage: '100.0'
        rule_relevance: 100
        rule_identifier: public-domain_58.RULE
        rule_url: https://github.com/nexB/scancode-toolkit/tree/develop/src/licensedcode/data/rules/public-domain_58.RULE
        matched_text: FSF changes to this file are in the public domain.
    identifier: x11_xconsortium_and_public_domain-85b6bf80-9de9-fe71-fa83-14be44f52a4b
  - license_expression: gpl-2.0
    license_expression_spdx: GPL-2.0-only
    matches:
      - license_expression: gpl-2.0
        spdx_license_expression: GPL-2.0-only
        from_file:
        start_line: 850
        end_line: 850
        matcher: 1-hash
        score: '100.0'
        matched_length: 3
        match_coverage: '100.0'
        rule_relevance: 100
        rule_identifier: gpl-2.0_561.RULE
        rule_url: https://github.com/nexB/scancode-toolkit/tree/develop/src/licensedcode/data/rules/gpl-2.0_561.RULE
        matched_text: 'License: gpl-2'
      - license_expression: gpl-2.0
        spdx_license_expression: GPL-2.0-only
        from_file:
        start_line: 851
        end_line: 865
        matcher: 1-hash
        score: '100.0'
        matched_length: 121
        match_coverage: '100.0'
        rule_relevance: 100
        rule_identifier: gpl-2.0_1329.RULE
        rule_url: https://github.com/nexB/scancode-toolkit/tree/develop/src/licensedcode/data/rules/gpl-2.0_1329.RULE
        matched_text: |
          This program is free software; you can redistribute it and/or modify
          it under the terms of the GNU General Public License as published by
          the Free Software Foundation; version 2 of the License.

          This program is distributed in the hope that it will be useful,
          but WITHOUT ANY WARRANTY; without even the implied warranty of
          MERCHANTABILITY or FITNESS FOR A PARTICULAR PURPOSE.  See the
          GNU General Public License for more details.

          On Debian and systems the full text of the GNU General Public
          License version 2 can be found in the file
          `/usr/share/common-licenses/GPL-2`

          You should have received a copy of the GNU General Public License
          along with this program.  If not, see <http://www.gnu.org/licenses/>.
    identifier: gpl_2_0-93f9e0b0-f602-f26d-bd96-db62133b8e63
  - license_expression: gpl-2.0-plus
    license_expression_spdx: GPL-2.0-or-later
    matches:
      - license_expression: gpl-2.0-plus
        spdx_license_expression: GPL-2.0-or-later
        from_file:
        start_line: 867
        end_line: 867
        matcher: 1-hash
        score: '100.0'
        matched_length: 3
        match_coverage: '100.0'
        rule_relevance: 100
        rule_identifier: gpl-2.0-plus_22.RULE
        rule_url: https://github.com/nexB/scancode-toolkit/tree/develop/src/licensedcode/data/rules/gpl-2.0-plus_22.RULE
        matched_text: 'License: gpl-2+'
      - license_expression: gpl-2.0-plus
        spdx_license_expression: GPL-2.0-or-later
        from_file:
        start_line: 868
        end_line: 883
        matcher: 1-hash
        score: '100.0'
        matched_length: 129
        match_coverage: '100.0'
        rule_relevance: 100
        rule_identifier: gpl-2.0-plus_1036.RULE
        rule_url: https://github.com/nexB/scancode-toolkit/tree/develop/src/licensedcode/data/rules/gpl-2.0-plus_1036.RULE
        matched_text: |
          This program is free software; you can redistribute it and/or modify
          it under the terms of the GNU General Public License as published by
          the Free Software Foundation; either version 2 of the License, or
          (at your option) any later version.

          This program is distributed in the hope that it will be useful,
          but WITHOUT ANY WARRANTY; without even the implied warranty of
          MERCHANTABILITY or FITNESS FOR A PARTICULAR PURPOSE.  See the
          GNU General Public License for more details.

          On Debian and systems the full text of the GNU General Public
          License version 2 can be found in the file
          `/usr/share/common-licenses/GPL-2`

          You should have received a copy of the GNU General Public License
          along with this program.  If not, see <http://www.gnu.org/licenses/>.
    identifier: gpl_2_0_plus-380616da-8e9e-f6e0-48a4-2968f6753e13
  - license_expression: lgpl-2.1-plus
    license_expression_spdx: LGPL-2.1-or-later
    matches:
      - license_expression: lgpl-2.1-plus
        spdx_license_expression: LGPL-2.1-or-later
        from_file:
        start_line: 885
        end_line: 885
        matcher: 1-hash
        score: '100.0'
        matched_length: 4
        match_coverage: '100.0'
        rule_relevance: 100
        rule_identifier: lgpl-2.1-plus_108.RULE
        rule_url: https://github.com/nexB/scancode-toolkit/tree/develop/src/licensedcode/data/rules/lgpl-2.1-plus_108.RULE
        matched_text: 'License: lgpl-2.1+'
      - license_expression: lgpl-2.1-plus
        spdx_license_expression: LGPL-2.1-or-later
        from_file:
        start_line: 886
        end_line: 902
        matcher: 1-hash
        score: '100.0'
        matched_length: 144
        match_coverage: '100.0'
        rule_relevance: 100
        rule_identifier: lgpl-2.1-plus_415.RULE
        rule_url: https://github.com/nexB/scancode-toolkit/tree/develop/src/licensedcode/data/rules/lgpl-2.1-plus_415.RULE
        matched_text: |
          This program is free software; you can redistribute it and/or modify
          it under the terms of the GNU Lesser General Public License as published by
          the Free Software Foundation; either version 2.1, or (at your option)
          any later version.

          This program is distributed in the hope that it will be useful,
          but WITHOUT ANY WARRANTY; without even the implied warranty of
          MERCHANTABILITY or FITNESS FOR A PARTICULAR PURPOSE.  See the
          GNU Lesser General Public License for more details.

          You should have received a copy of the GNU Lesser General Public License along
          with this program; if not, write to the Free Software Foundation,
          Inc., 51 Franklin Street, Fifth Floor, Boston, MA 02110-1301, USA.  */

          On Debian and systems the full text of the GNU Library General Public
          License version 2.1 can be found in the file
          `/usr/share/common-licenses/LGPL-2.1`
    identifier: lgpl_2_1_plus-7ab20781-d1ab-808d-5995-827b36a1937b
  - license_expression: lgpl-2.0-plus AND lgpl-2.0
    license_expression_spdx: LGPL-2.0-or-later AND LGPL-2.0-only
    matches:
      - license_expression: lgpl-2.0-plus
        spdx_license_expression: LGPL-2.0-or-later
        from_file:
        start_line: 904
        end_line: 904
        matcher: 1-hash
        score: '100.0'
        matched_length: 2
        match_coverage: '100.0'
        rule_relevance: 100
        rule_identifier: lgpl-2.0-plus_51.RULE
        rule_url: https://github.com/nexB/scancode-toolkit/tree/develop/src/licensedcode/data/rules/lgpl-2.0-plus_51.RULE
        matched_text: 'License: lgpl'
      - license_expression: lgpl-2.0
        spdx_license_expression: LGPL-2.0-only
        from_file:
        start_line: 905
        end_line: 922
        matcher: 1-hash
        score: '100.0'
        matched_length: 136
        match_coverage: '100.0'
        rule_relevance: 100
        rule_identifier: lgpl-2.0_189.RULE
        rule_url: https://github.com/nexB/scancode-toolkit/tree/develop/src/licensedcode/data/rules/lgpl-2.0_189.RULE
        matched_text: |
          This library is free software; you can redistribute it and/or
          modify it under the terms of the GNU Library General Public
          License as published by the Free Software Foundation; version 2
          of the License.

          This library is distributed in the hope that it will be useful,
          but WITHOUT ANY WARRANTY; without even the implied warranty of
          MERCHANTABILITY or FITNESS FOR A PARTICULAR PURPOSE.  See the GNU
          Library General Public License for more details.

          You should have received a copy of the GNU Library General Public
          License along with this library; if not, write to the Free
          Software Foundation, Inc., 51 Franklin St, Fifth Floor, Boston,
          MA 02110-1301, USA

          On Debian and systems the full text of the GNU Library General Public
          License version 2 can be found in the file
          `/usr/share/common-licenses/LGPL-2`
    identifier: lgpl_2_0_plus_and_lgpl_2_0-9618c993-f50f-833f-bab4-b076894634e9
  - license_expression: bsd-new
    license_expression_spdx: BSD-3-Clause
    matches:
<<<<<<< HEAD
      - license_expression: bsd-new
        spdx_license_expression: BSD-3-Clause
        from_file:
=======
      - score: '63.19'
>>>>>>> 572f4fb8
        start_line: 925
        end_line: 934
        matcher: 3-seq
        score: '53.47'
        matched_length: 60
<<<<<<< HEAD
        match_coverage: '59.41'
        rule_relevance: 90
        rule_identifier: bsd-new_1036.RULE
        rule_url: https://github.com/nexB/scancode-toolkit/tree/develop/src/licensedcode/data/rules/bsd-new_1036.RULE
=======
        match_coverage: '63.83'
        matcher: 3-seq
        license_expression: bsd-new
        rule_identifier: bsd-new_1374.RULE
        rule_relevance: 99
        rule_url: https://github.com/nexB/scancode-toolkit/tree/develop/src/licensedcode/data/rules/bsd-new_1374.RULE
>>>>>>> 572f4fb8
        matched_text: |
          Redistribution and use in source and binary forms, with or without
          modification, are permitted provided that the following conditions are
          met:

           1. Redistributions of source code must retain the above copyright
           notice, this list of conditions and the following disclaimer.

           2. Redistributions in binary form must the following disclaimer in
             the documentation and/or other materials provided with the
             distribution.
    identifier: bsd_new-bee97273-3ab1-9998-6318-02cf08215b30
  - license_expression: bsd-new
    license_expression_spdx: BSD-3-Clause
    matches:
      - license_expression: bsd-new
        spdx_license_expression: BSD-3-Clause
        from_file:
        start_line: 937
        end_line: 959
        matcher: 1-hash
        score: '100.0'
        matched_length: 213
        match_coverage: '100.0'
        rule_relevance: 100
        rule_identifier: bsd-new_19.RULE
        rule_url: https://github.com/nexB/scancode-toolkit/tree/develop/src/licensedcode/data/rules/bsd-new_19.RULE
        matched_text: |
          Redistribution and use in source and binary forms, with or without
          modification, are permitted provided that the following conditions
          are met:
          1. Redistributions of source code must retain the above copyright
             notice, this list of conditions and the following disclaimer.
          2. Redistributions in binary form must reproduce the above copyright
             notice, this list of conditions and the following disclaimer in the
             documentation and/or other materials provided with the distribution.
          3. Neither the name of the University nor the names of its contributors
             may be used to endorse or promote products derived from this software
             without specific prior written permission.

          THIS SOFTWARE IS PROVIDED BY THE REGENTS AND CONTRIBUTORS ``AS IS'' AND
          ANY EXPRESS OR IMPLIED WARRANTIES, INCLUDING, BUT NOT LIMITED TO, THE
          IMPLIED WARRANTIES OF MERCHANTABILITY AND FITNESS FOR A PARTICULAR PURPOSE
          ARE DISCLAIMED.  IN NO EVENT SHALL THE REGENTS OR CONTRIBUTORS BE LIABLE
          FOR ANY DIRECT, INDIRECT, INCIDENTAL, SPECIAL, EXEMPLARY, OR CONSEQUENTIAL
          DAMAGES (INCLUDING, BUT NOT LIMITED TO, PROCUREMENT OF SUBSTITUTE GOODS
          OR SERVICES; LOSS OF USE, DATA, OR PROFITS; OR BUSINESS INTERRUPTION)
          HOWEVER CAUSED AND ON ANY THEORY OF LIABILITY, WHETHER IN CONTRACT, STRICT
          LIABILITY, OR TORT (INCLUDING NEGLIGENCE OR OTHERWISE) ARISING IN ANY WAY
          OUT OF THE USE OF THIS SOFTWARE, EVEN IF ADVISED OF THE POSSIBILITY OF
          SUCH DAMAGE.
    identifier: bsd_new-ccc98c3a-92d4-e7a3-e0ba-798328cb6b98
  - license_expression: artistic-perl-1.0
    license_expression_spdx: Artistic-1.0-Perl
    matches:
      - license_expression: artistic-perl-1.0
        spdx_license_expression: Artistic-1.0-Perl
        from_file:
        start_line: 961
        end_line: 961
        matcher: 1-hash
        score: '99.0'
        matched_length: 2
        match_coverage: '100.0'
        rule_relevance: 99
        rule_identifier: artistic-perl-1.0_26.RULE
        rule_url: https://github.com/nexB/scancode-toolkit/tree/develop/src/licensedcode/data/rules/artistic-perl-1.0_26.RULE
        matched_text: 'License: artistic'
      - license_expression: artistic-perl-1.0
        spdx_license_expression: Artistic-1.0-Perl
        from_file:
        start_line: 962
        end_line: 1088
        matcher: 1-hash
        score: '100.0'
        matched_length: 960
        match_coverage: '100.0'
        rule_relevance: 100
        rule_identifier: artistic-perl-1.0.LICENSE
        rule_url: https://github.com/nexB/scancode-toolkit/tree/develop/src/licensedcode/data/licenses/artistic-perl-1.0.LICENSE
        matched_text: |
          The "Artistic License"

          Preamble

          The intent of this document is to state the conditions under which a
          Package may be copied, such that the Copyright Holder maintains some
          semblance of artistic control over the development of the package,
          while giving the users of the package the right to use and distribute
          the Package in a more-or-less customary fashion, plus the right to make
          reasonable modifications.

          Definitions:

          "Package" refers to the collection of files distributed by the
          Copyright Holder, and derivatives of that collection of files
          created through textual modification.

          "Standard Version" refers to such a Package if it has not been
          modified, or has been modified in accordance with the wishes
          of the Copyright Holder as specified below.

          "Copyright Holder" is whoever is named in the copyright or
          copyrights for the package.

          "You" is you, if you're thinking about copying or distributing
          this Package.

          "Reasonable copying fee" is whatever you can justify on the
          basis of media cost, duplication charges, time of people involved,
          and so on.  (You will not be required to justify it to the
          Copyright Holder, but only to the computing community at large
          as a market that must bear the fee.)

          "Freely Available" means that no fee is charged for the item
          itself, though there may be fees involved in handling the item.
          It also means that recipients of the item may redistribute it
          under the same conditions they received it.

          1. You may make and give away verbatim copies of the source form of the
          Standard Version of this Package without restriction, provided that you
          duplicate all of the original copyright notices and associated disclaimers.

          2. You may apply bug fixes, portability fixes and other modifications
          derived from the Public Domain or from the Copyright Holder.  A Package
          modified in such a way shall still be considered the Standard Version.

          3. You may otherwise modify your copy of this Package in any way, provided
          that you insert a prominent notice in each changed file stating how and
          when you changed that file, and provided that you do at least ONE of the
          following:

              a) place your modifications in the Public Domain or otherwise make them
              Freely Available, such as by posting said modifications to Usenet or
              an equivalent medium, or placing the modifications on a major archive
              site such as uunet.uu.net, or by allowing the Copyright Holder to include
              your modifications in the Standard Version of the Package.

              b) use the modified Package only within your corporation or organization.

              c) rename any non-standard executables so the names do not conflict
              with standard executables, which must also be provided, and provide
              a separate manual page for each non-standard executable that clearly
              documents how it differs from the Standard Version.

              d) make other distribution arrangements with the Copyright Holder.

          4. You may distribute the programs of this Package in object code or
          executable form, provided that you do at least ONE of the following:

              a) distribute a Standard Version of the executables and library files,
              together with instructions (in the manual page or equivalent) on where
              to get the Standard Version.

              b) accompany the distribution with the machine-readable source of
              the Package with your modifications.

              c) give non-standard executables non-standard names, and clearly
              document the differences in manual pages (or equivalent), together
              with instructions on where to get the Standard Version.

              d) make other distribution arrangements with the Copyright Holder.

          5. You may charge a reasonable copying fee for any distribution of this
          Package.  You may charge any fee you choose for support of this
          Package.  You may not charge a fee for this Package itself.  However,
          you may distribute this Package in aggregate with other (possibly
          commercial) programs as part of a larger (possibly commercial) software
          distribution provided that you do not advertise this Package as a
          product of your own.  You may embed this Package's interpreter within
          an executable of yours (by linking); this shall be construed as a mere
          form of aggregation, provided that the complete Standard Version of the
          interpreter is so embedded.

          6. The scripts and library files supplied as input to or produced as
          output from the programs of this Package do not automatically fall
          under the copyright of this Package, but belong to whoever generated
          them, and may be sold commercially, and may be aggregated with this
          Package.  If such scripts or library files are aggregated with this
          Package via the so-called "undump" or "unexec" methods of producing a
          binary executable image, then distribution of such an image shall
          neither be construed as a distribution of this Package nor shall it
          fall under the restrictions of Paragraphs 3 and 4, provided that you do
          not represent such an executable image as a Standard Version of this
          Package.

          7. C subroutines (or comparably compiled subroutines in other
          languages) supplied by you and linked into this Package in order to
          emulate subroutines and variables of the language defined by this
          Package shall not be considered part of this Package, but are the
          equivalent of input as in Paragraph 6, provided these subroutines do
          not change the language in any way that would cause it to fail the
          regression tests for the language.

          8. Aggregation of this Package with a commercial distribution is always
          permitted provided that the use of this Package is embedded; that is,
          when no overt attempt is made to make this Package's interfaces visible
          to the end user of the commercial distribution.  Such use shall not be
          construed as a distribution of this Package.

          9. The name of the Copyright Holder may not be used to endorse or promote
          products derived from this software without specific prior written permission.

          10. THIS PACKAGE IS PROVIDED "AS IS" AND WITHOUT ANY EXPRESS OR
          IMPLIED WARRANTIES, INCLUDING, WITHOUT LIMITATION, THE IMPLIED
          WARRANTIES OF MERCHANTIBILITY AND FITNESS FOR A PARTICULAR PURPOSE.

          The End
    identifier: artistic_perl_1_0-93a1d46b-ef61-c65f-f1af-4f804df80e5f
  - license_expression: public-domain
    license_expression_spdx: LicenseRef-scancode-public-domain
    matches:
      - license_expression: public-domain
        spdx_license_expression: LicenseRef-scancode-public-domain
        from_file:
        start_line: 1091
        end_line: 1091
        matcher: 2-aho
        score: '100.0'
        matched_length: 3
        match_coverage: '100.0'
        rule_relevance: 100
        rule_identifier: public-domain_38.RULE
        rule_url: https://github.com/nexB/scancode-toolkit/tree/develop/src/licensedcode/data/rules/public-domain_38.RULE
        matched_text: is public domain (
    identifier: public_domain-7d49b7ad-8b9e-60cd-5fde-397e63b65786
  - license_expression: gpl-3.0-plus
    license_expression_spdx: GPL-3.0-or-later
    matches:
      - license_expression: gpl-3.0-plus
        spdx_license_expression: GPL-3.0-or-later
        from_file:
        start_line: 1093
        end_line: 1093
        matcher: 1-hash
        score: '100.0'
        matched_length: 3
        match_coverage: '100.0'
        rule_relevance: 100
        rule_identifier: gpl-3.0-plus_92.RULE
        rule_url: https://github.com/nexB/scancode-toolkit/tree/develop/src/licensedcode/data/rules/gpl-3.0-plus_92.RULE
        matched_text: 'License: gpl-3+'
      - license_expression: gpl-3.0-plus
        spdx_license_expression: GPL-3.0-or-later
        from_file:
        start_line: 1094
        end_line: 1108
        matcher: 1-hash
        score: '100.0'
        matched_length: 126
        match_coverage: '100.0'
        rule_relevance: 100
        rule_identifier: gpl-3.0-plus_83.RULE
        rule_url: https://github.com/nexB/scancode-toolkit/tree/develop/src/licensedcode/data/rules/gpl-3.0-plus_83.RULE
        matched_text: |
          This program is free software: you can redistribute it and/or modify
          it under the terms of the GNU General Public License as published by
          the Free Software Foundation, either version 3 of the License, or
          (at your option) any later version.

          This package is distributed in the hope that it will be useful,
          but WITHOUT ANY WARRANTY; without even the implied warranty of
          MERCHANTABILITY or FITNESS FOR A PARTICULAR PURPOSE.  See the
          GNU General Public License for more details.

          You should have received a copy of the GNU General Public License
          along with this program. If not, see <http://www.gnu.org/licenses/>.

          On Debian systems, the complete text of the GNU General
          Public License version 3 can be found in "/usr/share/common-licenses/GPL-3".
    identifier: gpl_3_0_plus-bef32a24-b1d4-4ab7-d330-6b902546acf3
  - license_expression: lgpl-2.0
    license_expression_spdx: LGPL-2.0-only
    matches:
      - license_expression: lgpl-2.0
        spdx_license_expression: LGPL-2.0-only
        from_file:
        start_line: 1110
        end_line: 1110
        matcher: 1-hash
        score: '100.0'
        matched_length: 3
        match_coverage: '100.0'
        rule_relevance: 100
        rule_identifier: lgpl-2.0_12.RULE
        rule_url: https://github.com/nexB/scancode-toolkit/tree/develop/src/licensedcode/data/rules/lgpl-2.0_12.RULE
        matched_text: 'License: lgpl-2'
      - license_expression: lgpl-2.0
        spdx_license_expression: LGPL-2.0-only
        from_file:
        start_line: 1111
        end_line: 1124
        matcher: 1-hash
        score: '100.0'
        matched_length: 116
        match_coverage: '100.0'
        rule_relevance: 100
        rule_identifier: lgpl-2.0_187.RULE
        rule_url: https://github.com/nexB/scancode-toolkit/tree/develop/src/licensedcode/data/rules/lgpl-2.0_187.RULE
        matched_text: |
          This package is free software; you can redistribute it and/or
          modify it under the terms of the GNU Lesser General Public
          License Version 2 as published by the Free Software Foundation.

          This package is distributed in the hope that it will be useful,
          but WITHOUT ANY WARRANTY; without even the implied warranty of
          MERCHANTABILITY or FITNESS FOR A PARTICULAR PURPOSE.  See the GNU
          Lesser General Public License for more details.

          You should have received a copy of the GNU General Public License
          along with this program. If not, see <http://www.gnu.org/licenses/>.

          On Debian systems, the complete text of the GNU Lesser General
          Public License can be found in "/usr/share/common-licenses/LGPL-2".
    identifier: lgpl_2_0-a4c832e5-a9fd-43b2-8d18-fe78f560e3e8
  - license_expression: gpl-2.0
    license_expression_spdx: GPL-2.0-only
    matches:
      - license_expression: gpl-2.0
        spdx_license_expression: GPL-2.0-only
        from_file:
        start_line: 201
        end_line: 210
        matcher: 1-hash
        score: '100.0'
        matched_length: 92
        match_coverage: '100.0'
        rule_relevance: 100
        rule_identifier: gpl-2.0_1328.RULE
        rule_url: https://github.com/nexB/scancode-toolkit/tree/develop/src/licensedcode/data/rules/gpl-2.0_1328.RULE
        matched_text: |
          These files fall under the blanket license specified in the file
          COPYING and README
          GPLv2 Disclaimer:
          For the avoidance of doubt, except that if any license choice
          other than GPL or LGPL is available it will apply instead,
          Oracle elects to use only the General Public License version 2
          (GPLv2) at this time for any software where a choice of GPL
          license versions is made available with the language indicating
          that GPLv2 or any later version may be used, or where a choice
          of which version of the GPL is applied is otherwise unspecified.
    identifier: gpl_2_0-fc958795-718d-378a-8452-96de62c9a866
copyright: |
  2000-2016, Oracle and/or its affiliates. All rights reserved.
  2008-2013 Monty Program AB
  2008-2014 SkySQL Ab
  2013-2016 MariaDB Corporation
  2012-2016 MariaDB Foundation
  1997-1998, Scott Hanson <shanson@debian.org>
  1997 Christian Schwarz <schwarz@debian.org>
  1999-2007, 2009, Christian Hammers <ch@debian.org>
  2000-2001, Christopher C. Chimelis <chris@debian.org>
  2001 Matthew Wilcox <willy@debian.org>
  2005-2007, Sean Finney <seanius@debian.org>
  2006 Adam Conrad <adconrad@0c3.net>
  2007-2011, Norbert Tretkowski <norbert@tretkowski.de>
  2007-2008, Monty Taylor <mordred@inaugust.com>
  2008 Devin Carraway <devin@debian.org>
  2008 Steffen Joeris <white@debian.org>
  2009 Canonical Ltd
  2010 Xavier Oswald <xoswald@debian.org>
  2011 Clint Byrum <clint@ubuntu.com>
  2011 Ondřej Surý <ondrej@debian.org>
  2012 Nicholas Bamber <nicholas@periapt.co.uk>
  2013,2016 Kristian Nielsen <knielsen@askmonty.org>
  2013-2016 Otto Kekäläinen <otto@seravo.fi>
  2014 Julien Muchembled <jm@jmuchemb.eu>
  2014 Tobias Frost <tobi@coldtobi.de>
  2015 Andreas Beckmann <anbe@debian.org>
  2015-2016 Arnaud Fontaine <arnau@debian.org>
  2015-2016 Daniel Black <daniel.black@openquery.com.au>
  2015 Israel Tsadok <itsadok@gmail.com>
  2015 Jan Wagner <waja@cyconet.org>
  2015 Jean Weisbuch <jean@phpnet.org>
  2015 Olaf van der Spek <olafvdspek@gmail.com>
  2015-2106 Robie Basak <robie.basak@canonical.com>
  2016 Axel Beckert <abe@debian.org>
  2016 Dieter Adriaenssens <dieter.adriaenssens@gmail.com>
  2016 Ian Gilfillan <ian@mariadb.org>
  2016 James Cowgill <jcowgill@debian.org>
  2016 Paul Gevers <elbrus@debian.org>
  2016 Samuel Thibault <sthibault@debian.org>
  2016 Vicențiu Ciorbaru <vicentiu@mariadb.org>
  2010 Sergei Golubchik and Monty Program Ab
  2006-2008 Daniel Nichter <public@codenode.com>
  2012-2015 Jean Weisbuch
  UNKNOWN
  1979-2009 MySQL AB
  1995-2010 Sun Microsystems Inc
  1994-1997,2000-2014 Oracle and/or its affiliates
  2010 Kristian Nielsen
  2012 MariaDB Services
  2013 MariaDB Foundation
  2010,2013 Sergei Golubchik
  1985,1995,2008-2011,2012-2014 Monty Program AB
  2008-2014 SykSQL Ab
  1993-2014 Olivier Bertrand
  2008-2014 Kentoku Shiba
  2013 Sergey Vojtovich and MariaDB Foundation
  2006 MySQL AB & MySQL Finland AB & TCX DataKonsult AB
  2012 Michael Widenius
  2010-2011 DeNA Co.,Ltd.
  2011 Kentoku SHIBA
  1989, 1991 Free Software Foundation, Inc
  2006-2008 MySQL AB
  2008-2009 Sun Microsystems, Inc
  2009, 2013, Monty Program Ab
  none
  2013, Spaempresarial - Brazil, Roberto Spadim
  2008, Roland Bouman
  2011 Kristian Nielsen and Monty Program Ab
  2010,2011,2013 Monty Program Ab
  2011,2012 Oleksandr Byelkin
  2011,2012 Kristian Nielsen and Monty Program Ab
  2002 MySQL AB
  2003-2007 MySQL AB
  2009-2013, Monty Program Ab
  2000,2003 TXT DataKonsult Ab & Monty Program Ab
  2009-2011, Monty Program Ab
  2000 TXT DataKonsult Ab & Monty Program Ab
  Richard A. O'Keefe
  2011 Kristian Nielsen and Monty Program Ab
  2007-2013 Arjen G Lentz & Antony T Curtis for Open Query
  2000-2006 MySQL AB
  2004-2012 Olivier Bertrand
  2007-2013 Arjen G Lentz & Antony T Curtis for Open Query
  2000-2006 MySQL AB
  1994-1996, 1999-2002, 2004-2006, Free Software Foundation, Inc.
  2004, 2007, 2011, Oracle and/or its affiliates
  2000, 2001, 2010, 2011, Oracle and/or its affiliates
  Sergei A. Golubchik
  2000 MySQL AB & MySQL Finland AB & TCX DataKonsult AB
  1994-2011 Sergei A. Golubchik
  1996 Michael Widenius
  1994-2014 Oracle and/or its affiliates
  2008-2009 Google Inc
  2009 Sun Microsystems, Inc
  2009 Percona Inc
  2013, 2014 SkySQL Ab
  2012 Facebook Inc
  2008-2009 Sun Microsystems, Inc
  2008 Sun AB
  2006 MySQL Finland AB
  2006 TCX DataKonsult AB
  2003-2008 MySQL AB
  2007-2008 Michael Widenius
  2007 Guilhem Bichot
  2006 Sergei A. Golubchik
  2007 Sanja Belkin
  2006 Ramil Kalimullin
  2006 Alexey Botchkov
  2008-2011 Monty Program Ab
  2004-2008 MySQL AB & MySQL Finland AB & TCX DataKonsult AB
  2009, 2010 Facebook, Inc.
  2011 Oracle and/or its affiliates.
  2008 Google Inc
  2008-2009 Percona Inc
  2001-2014 Andrew Aksyonoff
  2008-2014 Sphinx Technologies Inc
  1987-2006 Free Software Foundation Inc
  2009 Sun Microsystems, Inc
  2000-2007 MySQL AB
  2000-2013 Oracle and/or its affiliates
  2000-2007 MySQL AB
  2009 Sun Microsystems Inc
  2010 Kristian Nielsen and Monty Program AB
  1995-2005 Jean-loup Gailly
  1995-2005 Mark Adler
  2000-2002 Innobase Oy & MySQL AB
  2000,2002-2007 MySQL AB
  Ramil Kalimullin
  2000,2002,2005-2011 Oracle and/or its affiliates
  tommy@valley.ne.jp
  1996 Abandoned TCX DataKonsult AB & Monty Program KB & Detron HB
  1984,1989-1990,2000-2011 Free Software Foundation, Inc.
  1995-2009 Innobase Oy.
  1984,1989-1990,2000-2004 Free Software Foundation Inc.
  1984, 1989-1990, 2000-2006 Free Software Foundation, Inc.
  2000 MySQL AB
  1998 Theppitak Karoonboonyanan
  1998-1999 Pruet Boonma
  Richard A. O'Keefe.
  2000 TXT DataKonsult Ab & Monty Program Ab
  2009-2011, Monty Program Ab
  1998 Abandoned Irena Pancirov - Irnet Snc
  1987 Abandoned Fred Fish
  2008-2009 Sun Microsystems Inc
  2010 DeNA Co.,Ltd.
  2015 Shuang Qiu
  2015 Robbie Harwood
  2002-2012 eperi GmbH
  2011-2015 Kouhei Sutou <kou@clear-code.com>
  2011-2013 Kentoku SHIBA
  2010 Tetsuro IKEDA
  2014 Kenji Maruyama <mmmaru777@gmail.com>
  2014-2015 Naoya Murakami <naoya@createfield.com>
  2009-2015 Brazil
  2008-2015 Kentoku Shiba
  1997-2016 University of Cambridge
  2003-2014 Google Inc
  2009-2016 Zoltan Herczeg
  2006-2011,2013 Oracle and/or its affiliates
  2009, 2010 Sun Microsystems, Inc
  2006,2007 MySQL AB
  2006, 2014, Oracle and/or its affiliates
  2013 Alexey Botchkov and SkySQL Ab
  2002-2010 Oracle and/or its affiliates.
  2001 Jan Pazdziora
  1998 Theppitak Karoonboonyanan <thep@links.nectec.or.th>
  1989-1991 Samphan Raruenrom <samphan@thai.com>
  2000-2010 Oracle and/or its affiliates.
  2003 Sathit Jittanupat
  2001 Korakot Chaovavanich <korakot@iname.com> and
  1998-1999 Pruet Boonma <pruet@eng.cmu.ac.th>
  2000-2010 MySQL AB & Innobase Oy.
  2007-2012 Oracle and/or its affiliates.
  1991,2000-2001 Lucent Technologies
  2000-2002,2005-2008 MySQL AB
  2008-2009 Sun Microsystems Inc
  2000 SWsoft company
  1998 Abandoned TCX DataKonsult AB & Monty Program KB & Detron HB
  1997, Yves.Carlier@rug.ac.be
  2006-2009, Baron Schwartz <baron@xaprb.com>
  1996, 1999, 2001 MySQL AB
  2007 Antony T Curtis
  2008-2009 Patrick Galbraith
  2006-2015 Percona and/or its affiliates
  1987-2009 Free Software Foundation, Inc.
  1992,1993 Jean-loup Gailly
  Andrew Dudman
  Lasse Collin
  2006 Timo Lindfors
  1996 Fran,cois Pinard <pinard@iro.umontreal.ca>
  1996 Gordon Matzigkeit
  2007 Steven G. Johnson <stevenj@alum.mit.edu>
  1987-2009 Free Software Foundation, Inc.
  1989-1994,1996-1999,2001,2003,2004 Free Software Foundation, Inc.
  Copyright (C) 1994 X Consortium
  2005-2011 Google Inc.
  2006, 2014, Oracle and/or its affiliates
  2015 Daniel Black
  2008-2015 Codership Oy <http://www.codership.com><|MERGE_RESOLUTION|>--- conflicted
+++ resolved
@@ -568,31 +568,18 @@
   - license_expression: bsd-new
     license_expression_spdx: BSD-3-Clause
     matches:
-<<<<<<< HEAD
       - license_expression: bsd-new
         spdx_license_expression: BSD-3-Clause
         from_file:
-=======
-      - score: '63.19'
->>>>>>> 572f4fb8
         start_line: 925
         end_line: 934
         matcher: 3-seq
-        score: '53.47'
+        score: '63.19'
         matched_length: 60
-<<<<<<< HEAD
-        match_coverage: '59.41'
-        rule_relevance: 90
-        rule_identifier: bsd-new_1036.RULE
-        rule_url: https://github.com/nexB/scancode-toolkit/tree/develop/src/licensedcode/data/rules/bsd-new_1036.RULE
-=======
         match_coverage: '63.83'
-        matcher: 3-seq
-        license_expression: bsd-new
+        rule_relevance: 99
         rule_identifier: bsd-new_1374.RULE
-        rule_relevance: 99
         rule_url: https://github.com/nexB/scancode-toolkit/tree/develop/src/licensedcode/data/rules/bsd-new_1374.RULE
->>>>>>> 572f4fb8
         matched_text: |
           Redistribution and use in source and binary forms, with or without
           modification, are permitted provided that the following conditions are
