{
  "headers": [
    {
      "tool_name": "scancode-toolkit",
      "options": {
        "input": "<path>",
        "--copyright": true,
        "--info": true,
        "--json": "<file>",
        "--license": true,
        "--package": true
      },
      "notice": "Generated with ScanCode and provided on an \"AS IS\" BASIS, WITHOUT WARRANTIES\nOR CONDITIONS OF ANY KIND, either express or implied. No content created from\nScanCode should be considered or used as legal advice. Consult an Attorney\nfor any legal advice.\nScanCode is a free software code scanning tool from nexB Inc. and others.\nVisit https://github.com/nexB/scancode-toolkit/ for support and download.",
      "output_format_version": "2.0.0",
<<<<<<< HEAD
=======
      "message": null,
      "errors": [],
      "extra_data": {
        "spdx_license_list_version": "3.15",
        "files_count": 7
      }
    },
    {
      "tool_name": "scancode-toolkit",
      "options": {
        "input": "<path>",
        "--consolidate": true,
        "--from-json": true,
        "--json": "<file>"
      },
      "notice": "Generated with ScanCode and provided on an \"AS IS\" BASIS, WITHOUT WARRANTIES\nOR CONDITIONS OF ANY KIND, either express or implied. No content created from\nScanCode should be considered or used as legal advice. Consult an Attorney\nfor any legal advice.\nScanCode is a free software code scanning tool from nexB Inc. and others.\nVisit https://github.com/nexB/scancode-toolkit/ for support and download.",
      "output_format_version": "2.0.0",
      "message": null,
      "errors": [],
      "extra_data": {
        "spdx_license_list_version": "3.15",
        "files_count": 7
      }
    },
    {
      "tool_name": "scancode-toolkit",
      "options": {
        "input": "<path>",
        "--consolidate": true,
        "--from-json": true,
        "--json": "<file>"
      },
      "notice": "Generated with ScanCode and provided on an \"AS IS\" BASIS, WITHOUT WARRANTIES\nOR CONDITIONS OF ANY KIND, either express or implied. No content created from\nScanCode should be considered or used as legal advice. Consult an Attorney\nfor any legal advice.\nScanCode is a free software code scanning tool from nexB Inc. and others.\nVisit https://github.com/nexB/scancode-toolkit/ for support and download.",
      "output_format_version": "2.0.0",
>>>>>>> b8640f77
      "message": null,
      "errors": [],
      "extra_data": {
        "spdx_license_list_version": "3.15",
        "OUTDATED": "WARNING: Outdated ScanCode Toolkit version! You are using an outdated version of ScanCode Toolkit: 30.1.0 released on: 2021-09-24. A new version is available with important improvements including bug and security fixes, updated license, copyright and package detection, and improved scanning accuracy. Please download and install the latest version of ScanCode. Visit https://github.com/nexB/scancode-toolkit/releases for details.",
        "files_count": 7
      }
    }
  ],
  "dependencies": [],
  "packages": [
    {
      "type": "npm",
      "namespace": null,
      "name": "test-package",
      "version": "0.0.1",
      "qualifiers": {},
      "subpath": null,
      "primary_language": "JavaScript",
      "description": null,
      "release_date": null,
      "parties": [],
      "keywords": [],
      "homepage_url": null,
      "download_url": "https://registry.npmjs.org/test-package/-/test-package-0.0.1.tgz",
      "size": null,
      "sha1": null,
      "md5": null,
      "sha256": null,
      "sha512": null,
      "bug_tracking_url": null,
      "code_view_url": null,
      "vcs_url": null,
      "copyright": null,
      "license_expression": "apache-2.0",
      "declared_license": [
        "apache-2.0"
      ],
      "notice_text": null,
      "root_path": null,
      "dependencies": [],
      "contains_source_code": null,
      "source_packages": [],
      "extra_data": {},
      "package_uuid": "pkg:npm/test-package@0.0.1",
      "package_data_paths": [
        "component-package/package/package.json"
      ],
      "files": [
        "component-package/package/package.json",
        "component-package/package/src1",
        "component-package/package/src2"
      ],
      "purl": "pkg:npm/test-package@0.0.1",
      "repository_homepage_url": "https://www.npmjs.com/package/test-package",
      "repository_download_url": "https://registry.npmjs.org/test-package/-/test-package-0.0.1.tgz",
      "api_data_url": "https://registry.npmjs.org/test-package/0.0.1"
    }
  ],
  "consolidated_components": [
    {
      "type": "holders",
      "identifier": "apache_foundation_software_1",
      "consolidated_license_expression": "apache-2.0",
      "consolidated_holders": [
        "The Apache Software Foundation"
      ],
      "consolidated_copyright": "Copyright (c) The Apache Software Foundation",
      "core_license_expression": "apache-2.0",
      "core_holders": [
        "The Apache Software Foundation"
      ],
      "other_license_expression": null,
      "other_holders": [],
      "files_count": 3
    },
    {
      "type": "holders",
      "identifier": "apache_software_1",
      "consolidated_license_expression": "apache-2.0",
      "consolidated_holders": [
        "The Apache Software"
      ],
      "consolidated_copyright": "Copyright (c) The Apache Software",
      "core_license_expression": "apache-2.0",
      "core_holders": [
        "The Apache Software"
      ],
      "other_license_expression": null,
      "other_holders": [],
      "files_count": 1
    },
    {
      "type": "holders",
      "identifier": "corp_ibm_1",
      "consolidated_license_expression": "gpl-2.0",
      "consolidated_holders": [
        "IBM Corp."
      ],
      "consolidated_copyright": "Copyright (c) IBM Corp.",
      "core_license_expression": "gpl-2.0",
      "core_holders": [
        "IBM Corp."
      ],
      "other_license_expression": null,
      "other_holders": [],
      "files_count": 1
    },
    {
      "type": "holders",
      "identifier": "inc_nexb_1",
      "consolidated_license_expression": "lgpl-2.0",
      "consolidated_holders": [
        "nexB, Inc."
      ],
      "consolidated_copyright": "Copyright (c) nexB, Inc.",
      "core_license_expression": "lgpl-2.0",
      "core_holders": [
        "nexB, Inc."
      ],
      "other_license_expression": null,
      "other_holders": [],
      "files_count": 1
    }
  ],
  "consolidated_packages": [],
  "files": [
    {
      "path": "component-package",
      "type": "directory",
      "name": "component-package",
      "base_name": "component-package",
      "extension": "",
      "size": 0,
      "sha1": null,
      "md5": null,
      "sha256": null,
      "mime_type": null,
      "file_type": null,
      "programming_language": null,
      "is_binary": false,
      "is_text": false,
      "is_archive": false,
      "is_media": false,
      "is_source": false,
      "is_script": false,
      "licenses": [],
      "license_expressions": [],
      "percentage_of_license_text": 0,
      "copyrights": [],
      "holders": [],
      "authors": [],
      "package_data": [],
      "for_packages": [],
      "consolidated_to": [],
      "files_count": 7,
      "dirs_count": 2,
      "size_count": 477,
      "scan_errors": []
    },
    {
      "path": "component-package/component",
      "type": "directory",
      "name": "component",
      "base_name": "component",
      "extension": "",
      "size": 0,
      "sha1": null,
      "md5": null,
      "sha256": null,
      "mime_type": null,
      "file_type": null,
      "programming_language": null,
      "is_binary": false,
      "is_text": false,
      "is_archive": false,
      "is_media": false,
      "is_source": false,
      "is_script": false,
      "licenses": [],
      "license_expressions": [],
      "percentage_of_license_text": 0,
      "copyrights": [],
      "holders": [],
      "authors": [],
      "package_data": [],
      "for_packages": [],
      "consolidated_to": [
        "apache_foundation_software_1",
        "inc_nexb_1"
      ],
      "files_count": 4,
      "dirs_count": 0,
      "size_count": 202,
      "scan_errors": []
    },
    {
      "path": "component-package/component/src1",
      "type": "file",
      "name": "src1",
      "base_name": "src1",
      "extension": "",
      "size": 56,
      "sha1": "f3eae084a5690638fd1ada38e653a94179f14263",
      "md5": "7e0e8162de50e718e248ccd7a2d2cb65",
      "sha256": "1596d61171cf27cbb8f42bec6864f2903497d31060272aaed933e5df0666c584",
      "mime_type": "text/plain",
      "file_type": "ASCII text",
      "programming_language": null,
      "is_binary": false,
      "is_text": true,
      "is_archive": false,
      "is_media": false,
      "is_source": false,
      "is_script": false,
      "licenses": [
        {
          "key": "apache-2.0",
          "score": 100.0,
          "name": "Apache License 2.0",
          "short_name": "Apache 2.0",
          "category": "Permissive",
          "is_exception": false,
          "is_unknown": false,
          "owner": "Apache Software Foundation",
          "homepage_url": "http://www.apache.org/licenses/",
          "text_url": "http://www.apache.org/licenses/LICENSE-2.0",
          "reference_url": "https://scancode-licensedb.aboutcode.org/apache-2.0",
          "scancode_text_url": "https://github.com/nexB/scancode-toolkit/tree/develop/src/licensedcode/data/licenses/apache-2.0.LICENSE",
          "scancode_data_url": "https://github.com/nexB/scancode-toolkit/tree/develop/src/licensedcode/data/licenses/apache-2.0.yml",
          "spdx_license_key": "Apache-2.0",
          "spdx_url": "https://spdx.org/licenses/Apache-2.0",
          "start_line": 2,
          "end_line": 2,
          "matched_rule": {
            "identifier": "spdx_license_id_apache-2.0_for_apache-2.0.RULE",
            "license_expression": "apache-2.0",
            "licenses": [
              "apache-2.0"
            ],
            "referenced_filenames": [],
            "is_license_text": false,
            "is_license_notice": false,
            "is_license_reference": true,
            "is_license_tag": false,
            "is_license_intro": false,
            "has_unknown": false,
            "matcher": "2-aho",
            "rule_length": 3,
            "matched_length": 3,
            "match_coverage": 100.0,
            "rule_relevance": 100
          }
        }
      ],
      "license_expressions": [
        "apache-2.0"
      ],
      "percentage_of_license_text": 33.33,
      "copyrights": [
        {
          "copyright": "Copyright (c) The Apache Software Foundation",
          "start_line": 1,
          "end_line": 1
        }
      ],
      "holders": [
        {
          "holder": "The Apache Software Foundation",
          "start_line": 1,
          "end_line": 1
        }
      ],
      "authors": [],
      "package_data": [],
      "for_packages": [],
      "consolidated_to": [
        "apache_foundation_software_1"
      ],
      "files_count": 0,
      "dirs_count": 0,
      "size_count": 0,
      "scan_errors": []
    },
    {
      "path": "component-package/component/src2",
      "type": "file",
      "name": "src2",
      "base_name": "src2",
      "extension": "",
      "size": 56,
      "sha1": "f3eae084a5690638fd1ada38e653a94179f14263",
      "md5": "7e0e8162de50e718e248ccd7a2d2cb65",
      "sha256": "1596d61171cf27cbb8f42bec6864f2903497d31060272aaed933e5df0666c584",
      "mime_type": "text/plain",
      "file_type": "ASCII text",
      "programming_language": null,
      "is_binary": false,
      "is_text": true,
      "is_archive": false,
      "is_media": false,
      "is_source": false,
      "is_script": false,
      "licenses": [
        {
          "key": "apache-2.0",
          "score": 100.0,
          "name": "Apache License 2.0",
          "short_name": "Apache 2.0",
          "category": "Permissive",
          "is_exception": false,
          "is_unknown": false,
          "owner": "Apache Software Foundation",
          "homepage_url": "http://www.apache.org/licenses/",
          "text_url": "http://www.apache.org/licenses/LICENSE-2.0",
          "reference_url": "https://scancode-licensedb.aboutcode.org/apache-2.0",
          "scancode_text_url": "https://github.com/nexB/scancode-toolkit/tree/develop/src/licensedcode/data/licenses/apache-2.0.LICENSE",
          "scancode_data_url": "https://github.com/nexB/scancode-toolkit/tree/develop/src/licensedcode/data/licenses/apache-2.0.yml",
          "spdx_license_key": "Apache-2.0",
          "spdx_url": "https://spdx.org/licenses/Apache-2.0",
          "start_line": 2,
          "end_line": 2,
          "matched_rule": {
            "identifier": "spdx_license_id_apache-2.0_for_apache-2.0.RULE",
            "license_expression": "apache-2.0",
            "licenses": [
              "apache-2.0"
            ],
            "referenced_filenames": [],
            "is_license_text": false,
            "is_license_notice": false,
            "is_license_reference": true,
            "is_license_tag": false,
            "is_license_intro": false,
            "has_unknown": false,
            "matcher": "2-aho",
            "rule_length": 3,
            "matched_length": 3,
            "match_coverage": 100.0,
            "rule_relevance": 100
          }
        }
      ],
      "license_expressions": [
        "apache-2.0"
      ],
      "percentage_of_license_text": 33.33,
      "copyrights": [
        {
          "copyright": "Copyright (c) The Apache Software Foundation",
          "start_line": 1,
          "end_line": 1
        }
      ],
      "holders": [
        {
          "holder": "The Apache Software Foundation",
          "start_line": 1,
          "end_line": 1
        }
      ],
      "authors": [],
      "package_data": [],
      "for_packages": [],
      "consolidated_to": [
        "apache_foundation_software_1"
      ],
      "files_count": 0,
      "dirs_count": 0,
      "size_count": 0,
      "scan_errors": []
    },
    {
      "path": "component-package/component/src3",
      "type": "file",
      "name": "src3",
      "base_name": "src3",
      "extension": "",
      "size": 56,
      "sha1": "f3eae084a5690638fd1ada38e653a94179f14263",
      "md5": "7e0e8162de50e718e248ccd7a2d2cb65",
      "sha256": "1596d61171cf27cbb8f42bec6864f2903497d31060272aaed933e5df0666c584",
      "mime_type": "text/plain",
      "file_type": "ASCII text",
      "programming_language": null,
      "is_binary": false,
      "is_text": true,
      "is_archive": false,
      "is_media": false,
      "is_source": false,
      "is_script": false,
      "licenses": [
        {
          "key": "apache-2.0",
          "score": 100.0,
          "name": "Apache License 2.0",
          "short_name": "Apache 2.0",
          "category": "Permissive",
          "is_exception": false,
          "is_unknown": false,
          "owner": "Apache Software Foundation",
          "homepage_url": "http://www.apache.org/licenses/",
          "text_url": "http://www.apache.org/licenses/LICENSE-2.0",
          "reference_url": "https://scancode-licensedb.aboutcode.org/apache-2.0",
          "scancode_text_url": "https://github.com/nexB/scancode-toolkit/tree/develop/src/licensedcode/data/licenses/apache-2.0.LICENSE",
          "scancode_data_url": "https://github.com/nexB/scancode-toolkit/tree/develop/src/licensedcode/data/licenses/apache-2.0.yml",
          "spdx_license_key": "Apache-2.0",
          "spdx_url": "https://spdx.org/licenses/Apache-2.0",
          "start_line": 2,
          "end_line": 2,
          "matched_rule": {
            "identifier": "spdx_license_id_apache-2.0_for_apache-2.0.RULE",
            "license_expression": "apache-2.0",
            "licenses": [
              "apache-2.0"
            ],
            "referenced_filenames": [],
            "is_license_text": false,
            "is_license_notice": false,
            "is_license_reference": true,
            "is_license_tag": false,
            "is_license_intro": false,
            "has_unknown": false,
            "matcher": "2-aho",
            "rule_length": 3,
            "matched_length": 3,
            "match_coverage": 100.0,
            "rule_relevance": 100
          }
        }
      ],
      "license_expressions": [
        "apache-2.0"
      ],
      "percentage_of_license_text": 33.33,
      "copyrights": [
        {
          "copyright": "Copyright (c) The Apache Software Foundation",
          "start_line": 1,
          "end_line": 1
        }
      ],
      "holders": [
        {
          "holder": "The Apache Software Foundation",
          "start_line": 1,
          "end_line": 1
        }
      ],
      "authors": [],
      "package_data": [],
      "for_packages": [],
      "consolidated_to": [
        "apache_foundation_software_1"
      ],
      "files_count": 0,
      "dirs_count": 0,
      "size_count": 0,
      "scan_errors": []
    },
    {
      "path": "component-package/component/src4",
      "type": "file",
      "name": "src4",
      "base_name": "src4",
      "extension": "",
      "size": 34,
      "sha1": "ce82bf2d5d3e79dabf5960159d1e14e46560da63",
      "md5": "5817e002d5c6420ebcd4dfa66e500f10",
      "sha256": "8fa2aa5fc071cf3b0b8569fefe3360133c1958589453cbd5bc4e9f0b05e5d837",
      "mime_type": "text/plain",
      "file_type": "ASCII text",
      "programming_language": null,
      "is_binary": false,
      "is_text": true,
      "is_archive": false,
      "is_media": false,
      "is_source": false,
      "is_script": false,
      "licenses": [
        {
          "key": "lgpl-2.0",
          "score": 80.0,
          "name": "GNU Library General Public License 2.0",
          "short_name": "LGPL 2.0",
          "category": "Copyleft Limited",
          "is_exception": false,
          "is_unknown": false,
          "owner": "Free Software Foundation (FSF)",
          "homepage_url": "http://www.gnu.org/licenses/old-licenses/lgpl-2.0.html",
          "text_url": "http://www.gnu.org/licenses/lgpl-2.0.html",
          "reference_url": "https://scancode-licensedb.aboutcode.org/lgpl-2.0",
          "scancode_text_url": "https://github.com/nexB/scancode-toolkit/tree/develop/src/licensedcode/data/licenses/lgpl-2.0.LICENSE",
          "scancode_data_url": "https://github.com/nexB/scancode-toolkit/tree/develop/src/licensedcode/data/licenses/lgpl-2.0.yml",
          "spdx_license_key": "LGPL-2.0-only",
          "spdx_url": "https://spdx.org/licenses/LGPL-2.0-only",
          "start_line": 2,
          "end_line": 2,
          "matched_rule": {
            "identifier": "lgpl-2.0_bare_id.RULE",
            "license_expression": "lgpl-2.0",
            "licenses": [
              "lgpl-2.0"
            ],
            "referenced_filenames": [],
            "is_license_text": false,
            "is_license_notice": false,
            "is_license_reference": false,
            "is_license_tag": true,
            "is_license_intro": false,
            "has_unknown": false,
            "matcher": "2-aho",
            "rule_length": 3,
            "matched_length": 3,
            "match_coverage": 100.0,
            "rule_relevance": 80
          }
        }
      ],
      "license_expressions": [
        "lgpl-2.0"
      ],
      "percentage_of_license_text": 42.86,
      "copyrights": [
        {
          "copyright": "Copyright (c) nexB, Inc.",
          "start_line": 1,
          "end_line": 1
        }
      ],
      "holders": [
        {
          "holder": "nexB, Inc.",
          "start_line": 1,
          "end_line": 1
        }
      ],
      "authors": [],
      "package_data": [],
      "for_packages": [],
      "consolidated_to": [
        "inc_nexb_1"
      ],
      "files_count": 0,
      "dirs_count": 0,
      "size_count": 0,
      "scan_errors": []
    },
    {
      "path": "component-package/package",
      "type": "directory",
      "name": "package",
      "base_name": "package",
      "extension": "",
      "size": 0,
      "sha1": null,
      "md5": null,
      "sha256": null,
      "mime_type": null,
      "file_type": null,
      "programming_language": null,
      "is_binary": false,
      "is_text": false,
      "is_archive": false,
      "is_media": false,
      "is_source": false,
      "is_script": false,
      "licenses": [],
      "license_expressions": [],
      "percentage_of_license_text": 0,
      "copyrights": [],
      "holders": [],
      "authors": [],
      "package_data": [],
      "for_packages": [],
      "consolidated_to": [
        "apache_software_1",
        "corp_ibm_1"
      ],
      "files_count": 3,
      "dirs_count": 0,
      "size_count": 275,
      "scan_errors": []
    },
    {
      "path": "component-package/package/package.json",
      "type": "file",
      "name": "package.json",
      "base_name": "package",
      "extension": ".json",
      "size": 141,
      "sha1": "a4a4a28858425dfb6795ff4eb7b397846f03fda9",
      "md5": "e10ff141105dc64fbde2dc77c61275db",
      "sha256": "96af7c1cf3144e8a70972e2fac9f34d6ff884ee01206066b1304f08c71053297",
      "mime_type": "application/json",
      "file_type": "JSON data",
      "programming_language": null,
      "is_binary": false,
      "is_text": true,
      "is_archive": false,
      "is_media": false,
      "is_source": false,
      "is_script": false,
      "licenses": [
        {
          "key": "apache-2.0",
          "score": 100.0,
          "name": "Apache License 2.0",
          "short_name": "Apache 2.0",
          "category": "Permissive",
          "is_exception": false,
          "is_unknown": false,
          "owner": "Apache Software Foundation",
          "homepage_url": "http://www.apache.org/licenses/",
          "text_url": "http://www.apache.org/licenses/LICENSE-2.0",
          "reference_url": "https://scancode-licensedb.aboutcode.org/apache-2.0",
          "scancode_text_url": "https://github.com/nexB/scancode-toolkit/tree/develop/src/licensedcode/data/licenses/apache-2.0.LICENSE",
          "scancode_data_url": "https://github.com/nexB/scancode-toolkit/tree/develop/src/licensedcode/data/licenses/apache-2.0.yml",
          "spdx_license_key": "Apache-2.0",
          "spdx_url": "https://spdx.org/licenses/Apache-2.0",
          "start_line": 5,
          "end_line": 5,
          "matched_rule": {
            "identifier": "apache-2.0_65.RULE",
            "license_expression": "apache-2.0",
            "licenses": [
              "apache-2.0"
            ],
            "referenced_filenames": [],
            "is_license_text": false,
            "is_license_notice": false,
            "is_license_reference": false,
            "is_license_tag": true,
            "is_license_intro": false,
            "has_unknown": false,
            "matcher": "2-aho",
            "rule_length": 4,
            "matched_length": 4,
            "match_coverage": 100.0,
            "rule_relevance": 100
          }
        }
      ],
      "license_expressions": [
        "apache-2.0"
      ],
      "percentage_of_license_text": 22.22,
      "copyrights": [
        {
          "copyright": "Copyright (c) The Apache Software",
          "start_line": 4,
          "end_line": 4
        }
      ],
      "holders": [
        {
          "holder": "The Apache Software",
          "start_line": 4,
          "end_line": 4
        }
      ],
      "authors": [],
      "package_data": [
        {
          "type": "npm",
          "namespace": null,
          "name": "test-package",
          "version": "0.0.1",
          "qualifiers": {},
          "subpath": null,
          "primary_language": "JavaScript",
          "description": null,
          "release_date": null,
          "parties": [],
          "keywords": [],
          "homepage_url": null,
          "download_url": "https://registry.npmjs.org/test-package/-/test-package-0.0.1.tgz",
          "size": null,
          "sha1": null,
          "md5": null,
          "sha256": null,
          "sha512": null,
          "bug_tracking_url": null,
          "code_view_url": null,
          "vcs_url": null,
          "copyright": null,
          "license_expression": "apache-2.0",
          "declared_license": [
            "apache-2.0"
          ],
          "notice_text": null,
          "root_path": null,
          "dependencies": [],
          "contains_source_code": null,
          "source_packages": [],
          "extra_data": {},
          "purl": "pkg:npm/test-package@0.0.1",
          "repository_homepage_url": "https://www.npmjs.com/package/test-package",
          "repository_download_url": "https://registry.npmjs.org/test-package/-/test-package-0.0.1.tgz",
          "api_data_url": "https://registry.npmjs.org/test-package/0.0.1"
        }
      ],
      "for_packages": [
        "pkg:npm/test-package@0.0.1"
      ],
      "consolidated_to": [
        "apache_software_1"
      ],
      "files_count": 0,
      "dirs_count": 0,
      "size_count": 0,
      "scan_errors": []
    },
    {
      "path": "component-package/package/src1",
      "type": "file",
      "name": "src1",
      "base_name": "src1",
      "extension": "",
      "size": 56,
      "sha1": "f3eae084a5690638fd1ada38e653a94179f14263",
      "md5": "7e0e8162de50e718e248ccd7a2d2cb65",
      "sha256": "1596d61171cf27cbb8f42bec6864f2903497d31060272aaed933e5df0666c584",
      "mime_type": "text/plain",
      "file_type": "ASCII text",
      "programming_language": null,
      "is_binary": false,
      "is_text": true,
      "is_archive": false,
      "is_media": false,
      "is_source": false,
      "is_script": false,
      "licenses": [
        {
          "key": "apache-2.0",
          "score": 100.0,
          "name": "Apache License 2.0",
          "short_name": "Apache 2.0",
          "category": "Permissive",
          "is_exception": false,
          "is_unknown": false,
          "owner": "Apache Software Foundation",
          "homepage_url": "http://www.apache.org/licenses/",
          "text_url": "http://www.apache.org/licenses/LICENSE-2.0",
          "reference_url": "https://scancode-licensedb.aboutcode.org/apache-2.0",
          "scancode_text_url": "https://github.com/nexB/scancode-toolkit/tree/develop/src/licensedcode/data/licenses/apache-2.0.LICENSE",
          "scancode_data_url": "https://github.com/nexB/scancode-toolkit/tree/develop/src/licensedcode/data/licenses/apache-2.0.yml",
          "spdx_license_key": "Apache-2.0",
          "spdx_url": "https://spdx.org/licenses/Apache-2.0",
          "start_line": 2,
          "end_line": 2,
          "matched_rule": {
            "identifier": "spdx_license_id_apache-2.0_for_apache-2.0.RULE",
            "license_expression": "apache-2.0",
            "licenses": [
              "apache-2.0"
            ],
            "referenced_filenames": [],
            "is_license_text": false,
            "is_license_notice": false,
            "is_license_reference": true,
            "is_license_tag": false,
            "is_license_intro": false,
            "has_unknown": false,
            "matcher": "2-aho",
            "rule_length": 3,
            "matched_length": 3,
            "match_coverage": 100.0,
            "rule_relevance": 100
          }
        }
      ],
      "license_expressions": [
        "apache-2.0"
      ],
      "percentage_of_license_text": 33.33,
      "copyrights": [
        {
          "copyright": "Copyright (c) The Apache Software Foundation",
          "start_line": 1,
          "end_line": 1
        }
      ],
      "holders": [
        {
          "holder": "The Apache Software Foundation",
          "start_line": 1,
          "end_line": 1
        }
      ],
      "authors": [],
      "package_data": [],
      "for_packages": [
        "pkg:npm/test-package@0.0.1"
      ],
      "consolidated_to": [],
      "files_count": 0,
      "dirs_count": 0,
      "size_count": 0,
      "scan_errors": []
    },
    {
      "path": "component-package/package/src2",
      "type": "file",
      "name": "src2",
      "base_name": "src2",
      "extension": "",
      "size": 78,
      "sha1": "ddbbd1133bac042f1c1bcbd4aa31337756837271",
      "md5": "79cb837ae2b9a134e62b7bf3762b5ddc",
      "sha256": "034be33c6cc3945c5a9a88d87ccbbd4e63bde2b58b1246752586dc9b0fc47c76",
      "mime_type": "text/plain",
      "file_type": "ASCII text",
      "programming_language": null,
      "is_binary": false,
      "is_text": true,
      "is_archive": false,
      "is_media": false,
      "is_source": false,
      "is_script": false,
      "licenses": [
        {
          "key": "gpl-2.0",
          "score": 100.0,
          "name": "GNU General Public License 2.0",
          "short_name": "GPL 2.0",
          "category": "Copyleft",
          "is_exception": false,
          "is_unknown": false,
          "owner": "Free Software Foundation (FSF)",
          "homepage_url": "http://www.gnu.org/licenses/gpl-2.0.html",
          "text_url": "http://www.gnu.org/licenses/gpl-2.0.txt",
          "reference_url": "https://scancode-licensedb.aboutcode.org/gpl-2.0",
          "scancode_text_url": "https://github.com/nexB/scancode-toolkit/tree/develop/src/licensedcode/data/licenses/gpl-2.0.LICENSE",
          "scancode_data_url": "https://github.com/nexB/scancode-toolkit/tree/develop/src/licensedcode/data/licenses/gpl-2.0.yml",
          "spdx_license_key": "GPL-2.0-only",
          "spdx_url": "https://spdx.org/licenses/GPL-2.0-only",
          "start_line": 2,
          "end_line": 2,
          "matched_rule": {
            "identifier": "gpl-2.0_1336.RULE",
            "license_expression": "gpl-2.0",
            "licenses": [
              "gpl-2.0"
            ],
            "referenced_filenames": [],
            "is_license_text": false,
            "is_license_notice": true,
            "is_license_reference": false,
            "is_license_tag": false,
            "is_license_intro": false,
            "has_unknown": false,
            "matcher": "2-aho",
            "rule_length": 9,
            "matched_length": 9,
            "match_coverage": 100.0,
            "rule_relevance": 100
          }
        }
      ],
      "license_expressions": [
        "gpl-2.0"
      ],
      "percentage_of_license_text": 64.29,
      "copyrights": [
        {
          "copyright": "copyright (c) 2017 IBM Corp.",
          "start_line": 1,
          "end_line": 1
        }
      ],
      "holders": [
        {
          "holder": "IBM Corp.",
          "start_line": 1,
          "end_line": 1
        }
      ],
      "authors": [],
      "package_data": [],
      "for_packages": [
        "pkg:npm/test-package@0.0.1"
      ],
      "consolidated_to": [
        "corp_ibm_1"
      ],
      "files_count": 0,
      "dirs_count": 0,
      "size_count": 0,
      "scan_errors": []
    }
  ]
}<|MERGE_RESOLUTION|>--- conflicted
+++ resolved
@@ -12,8 +12,6 @@
       },
       "notice": "Generated with ScanCode and provided on an \"AS IS\" BASIS, WITHOUT WARRANTIES\nOR CONDITIONS OF ANY KIND, either express or implied. No content created from\nScanCode should be considered or used as legal advice. Consult an Attorney\nfor any legal advice.\nScanCode is a free software code scanning tool from nexB Inc. and others.\nVisit https://github.com/nexB/scancode-toolkit/ for support and download.",
       "output_format_version": "2.0.0",
-<<<<<<< HEAD
-=======
       "message": null,
       "errors": [],
       "extra_data": {
@@ -35,25 +33,6 @@
       "errors": [],
       "extra_data": {
         "spdx_license_list_version": "3.15",
-        "files_count": 7
-      }
-    },
-    {
-      "tool_name": "scancode-toolkit",
-      "options": {
-        "input": "<path>",
-        "--consolidate": true,
-        "--from-json": true,
-        "--json": "<file>"
-      },
-      "notice": "Generated with ScanCode and provided on an \"AS IS\" BASIS, WITHOUT WARRANTIES\nOR CONDITIONS OF ANY KIND, either express or implied. No content created from\nScanCode should be considered or used as legal advice. Consult an Attorney\nfor any legal advice.\nScanCode is a free software code scanning tool from nexB Inc. and others.\nVisit https://github.com/nexB/scancode-toolkit/ for support and download.",
-      "output_format_version": "2.0.0",
->>>>>>> b8640f77
-      "message": null,
-      "errors": [],
-      "extra_data": {
-        "spdx_license_list_version": "3.15",
-        "OUTDATED": "WARNING: Outdated ScanCode Toolkit version! You are using an outdated version of ScanCode Toolkit: 30.1.0 released on: 2021-09-24. A new version is available with important improvements including bug and security fixes, updated license, copyright and package detection, and improved scanning accuracy. Please download and install the latest version of ScanCode. Visit https://github.com/nexB/scancode-toolkit/releases for details.",
         "files_count": 7
       }
     }
