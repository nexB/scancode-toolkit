--- conflicted
+++ resolved
@@ -7,23 +7,18 @@
 # See https://aboutcode.org for more information about nexB OSS projects.
 #
 
-<<<<<<< HEAD
-
 import logging
 import os
-=======
-import logging
-import os
-import posixpath
->>>>>>> 9f91bf51
 from functools import partial
 
 import attr
+import license_expression
 from commoncode.cliutils import PluggableCommandLineOption
 from commoncode.cliutils import SCAN_GROUP
 from commoncode.cliutils import SCAN_OPTIONS_GROUP
 from plugincode.scan import ScanPlugin
 from plugincode.scan import scan_impl
+from license_expression import Licensing
 from licensedcode.cache import build_spdx_license_expression, get_cache
 from licensedcode.detection import DetectionCategory
 from licensedcode.detection import find_referenced_resource
@@ -33,9 +28,7 @@
 from licensedcode.detection import SCANCODE_LICENSEDB_URL
 from packagedcode.utils import combine_expressions
 from scancode.api import SCANCODE_LICENSEDB_URL
-from licensedcode.license_db import dump_license_data
-
-<<<<<<< HEAD
+
 TRACE = os.environ.get('SCANCODE_DEBUG_PLUGIN_LICENSE', False)
 
 
@@ -44,67 +37,14 @@
 
 
 logger = logging.getLogger(__name__)
-=======
-TRACE = os.environ.get('SCANCODE_DEBUG_LICENSE_PLUGIN', False)
-
-
-def logger_debug(*args):
-    pass
->>>>>>> 9f91bf51
-
-
-logger = logging.getLogger(__name__)
 
 if TRACE:
     import sys
-<<<<<<< HEAD
-
-=======
->>>>>>> 9f91bf51
     logging.basicConfig(stream=sys.stdout)
     logger.setLevel(logging.DEBUG)
 
     def logger_debug(*args):
         return logger.debug(' '.join(isinstance(a, str) and a or repr(a) for a in args))
-<<<<<<< HEAD
-
-
-def reindex_licenses(ctx, param, value):
-    """
-    Rebuild and cache the license index
-    """
-    if not value or ctx.resilient_parsing:
-        return
-
-    # TODO: check for temp file configuration and use that for the cache!!!
-    import click
-
-    from licensedcode.cache import get_index
-    click.echo('Rebuilding the license index...')
-    get_index(force=True)
-    click.echo('Done.')
-    ctx.exit(0)
-
-
-def reindex_licenses_all_languages(ctx, param, value):
-    """
-    EXPERIMENTAL: Rebuild and cache the license index including all languages
-    and not only English.
-    """
-    if not value or ctx.resilient_parsing:
-        return
-
-    # TODO: check for temp file configuration and use that for the cache!!!
-    import click
-
-    from licensedcode.cache import get_index
-    click.echo('Rebuilding the license index for all languages...')
-    get_index(force=True, index_all_languages=True)
-    click.echo('Done.')
-    ctx.exit(0)
-
-=======
->>>>>>> 9f91bf51
 
 @scan_impl
 class LicenseScanner(ScanPlugin):
@@ -159,35 +99,7 @@
             help='Set the template URL used for the license reference URLs. '
                  'Curly braces ({}) are replaced by the license key.',
             help_group=SCAN_OPTIONS_GROUP,
-        ),
-
-        PluggableCommandLineOption(
-<<<<<<< HEAD
-            ('--reindex-licenses',),
-            is_flag=True, is_eager=True,
-            callback=reindex_licenses,
-            help='Rebuild the license index and exit.',
-            help_group=MISC_GROUP,
-        ),
-
-        PluggableCommandLineOption(
-            ('--reindex-licenses-for-all-languages',),
-            is_flag=True, is_eager=True,
-            callback=reindex_licenses_all_languages,
-            help='[EXPERIMENTAL] Rebuild the license index including texts all '
-                 'languages (and not only English) and exit.',
-            help_group=MISC_GROUP,
-        )
-
-=======
-            ('--unknown-licenses',),
-            is_flag=True,
-            required_options=['license'],
-            help='[EXPERIMENTAL] Detect unknown licenses and follow license '
-                 'references such as "See license in file COPYING".',
-            help_group=SCAN_OPTIONS_GROUP,
-        ),
->>>>>>> 9f91bf51
+        )
     ]
 
     def is_enabled(self, license, **kwargs):  # NOQA
@@ -225,11 +137,6 @@
 
         This is an EXPERIMENTAL feature for now.
         """
-<<<<<<< HEAD
-        if codebase.has_single_resource:
-            return
-
-=======
         from licensedcode import cache
         cche = cache.get_cache()
         cle = codebase.get_or_create_current_header()
@@ -255,18 +162,14 @@
             return
 
         modified = False
->>>>>>> 9f91bf51
         for resource in codebase.walk(topdown=False):
             # follow license references to other files
             if TRACE:
                 license_expressions_before = list(resource.license_expressions)
-<<<<<<< HEAD
-=======
-
-            if unknown_licenses:
-                modified = add_referenced_filenames_license_matches(resource, codebase)
-
-            if has_additional_licenses and resource.is_file and resource.licenses:
+
+            modified = add_referenced_license_matches_for_detections(resource, codebase)
+
+            if has_additional_licenses and resource.is_file and resource.license_detections:
                 add_builtin_license_flag(resource, licenses)
 
             if TRACE and modified:
@@ -285,29 +188,26 @@
     additional licenses present in the cache, either through an additional
     license directory or additional license plugins.
     """
-    for match in resource.licenses:
-        add_builtin_value(license_match=match, licenses=licenses)
+    for detection in resource.license_detections:
+        for match in detection["matches"]:
+            add_builtin_value(license_match=match, licenses=licenses)
 
 
 def add_builtin_value(license_match, licenses):
-    license_key = license_match['key']
-    lic = licenses.get(license_key)
-    if lic.is_builtin:
-        license_match['matched_rule']['is_builtin'] = True
+    license_expression = license_match['license_expression']
+    license_keys = Licensing().license_keys(
+        license_expression,
+        unique=True,
+        simple=True,
+    )
+
+    if all([
+        licenses.get(license_key).is_builtin
+        for license_key in license_keys
+    ]):
+        license_match['is_builtin'] = True
     else:
-        license_match['matched_rule']['is_builtin'] = False
->>>>>>> 9f91bf51
-
-            modified = add_referenced_license_matches_for_detections(resource, codebase)
-
-            if TRACE and modified:
-                license_expressions_after = list(resource.license_expressions)
-                logger_debug(
-                    f'add_referenced_filenames_matches: Modfied:',
-                    f'{resource.path} with license_expressions:\n'
-                    f'before: {license_expressions_before}\n'
-                    f'after : {license_expressions_after}'
-                )
+        license_match['is_builtin'] = False
 
 
 def add_referenced_license_matches_for_detections(resource, codebase):
