--- conflicted
+++ resolved
@@ -100,11 +100,8 @@
         if not package_key:
             continue
         setattr(package, package_key, value)
-<<<<<<< HEAD
-=======
 
     if not package.license_expression and package.declared_license:
         package.license_expression = models.compute_normalized_license(package.declared_license)
->>>>>>> 19d77e99
 
     return package