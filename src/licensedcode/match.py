#
# Copyright (c) nexB Inc. and others. All rights reserved.
# ScanCode is a trademark of nexB Inc.
# SPDX-License-Identifier: Apache-2.0
# See http://www.apache.org/licenses/LICENSE-2.0 for the license text.
# See https://github.com/nexB/scancode-toolkit for support or download.
# See https://aboutcode.org for more information about nexB OSS projects.
#

from itertools import groupby

import attr

from licensedcode import MAX_DIST
from licensedcode import query
from licensedcode.spans import Span
from licensedcode.stopwords import STOPWORDS
from licensedcode.tokenize import matched_query_text_tokenizer
from licensedcode.tokenize import index_tokenizer

"""
LicenseMatch data structure and processing.
A key feature is merging and filtering of matches.

Merging combines match fragments made to the same license rule and that in the
correct sequence.

Filtering discards matches based on various heuristics and rules such as:

- containment: a small match is contained in a larger match
- overlap: based on a level of overlap between matches
- various spurrious matches rules based on length, required content, etc.
- false positives

The filter functions are executed in a specific sequence over the list of matches.
"""

TRACE = False
TRACE_MERGE = False
TRACE_REFINE = False
TRACE_FILTER_FALSE_POSITIVE = False
TRACE_FILTER_CONTAINED = False
TRACE_FILTER_OVERLAPPING = False
TRACE_FILTER_SPURIOUS_SINGLE_TOKEN = False
TRACE_FILTER_SPURIOUS = False
TRACE_FILTER_SHORT = False
TRACE_FILTER_RULE_MIN_COVERAGE = False
TRACE_FILTER_BELOW_MIN_SCORE = False
TRACE_FILTER_NON_CONTINUOUS = False
TRACE_FILTER_SINGLE_WORD_BINARY = False
TRACE_SET_LINES = False
TRACE_KEY_PHRASES = False

TRACE_MATCHED_TEXT = False
TRACE_MATCHED_TEXT_DETAILS = False

# these control the details in a LicenseMatch representation
TRACE_REPR_MATCHED_RULE = False
TRACE_REPR_SPAN_DETAILS = False
TRACE_REPR_THRESHOLDS = False


def logger_debug(*args): pass


if (TRACE
    or TRACE_MERGE
    or TRACE_REFINE
    or TRACE_FILTER_CONTAINED
    or TRACE_FILTER_OVERLAPPING
    or TRACE_FILTER_RULE_MIN_COVERAGE
    or TRACE_FILTER_SPURIOUS_SINGLE_TOKEN
    or TRACE_FILTER_SPURIOUS
    or TRACE_FILTER_SHORT
    or TRACE_FILTER_RULE_MIN_COVERAGE
    or TRACE_FILTER_BELOW_MIN_SCORE
    or TRACE_FILTER_NON_CONTINUOUS
    or TRACE_SET_LINES
    or TRACE_MATCHED_TEXT
    or TRACE_MATCHED_TEXT_DETAILS
    or TRACE_FILTER_SINGLE_WORD_BINARY
):

    use_print = True
    if use_print:
        prn = print
    else:
        import logging
        import sys
        logger = logging.getLogger(__name__)
        # logging.basicConfig(level=logging.DEBUG, stream=sys.stdout)
        logging.basicConfig(stream=sys.stdout)
        logger.setLevel(logging.DEBUG)
        prn = logger.debug

    def logger_debug(*args):
        return prn(' '.join(isinstance(a, str) and a or repr(a) for a in args))

    def _debug_print_matched_query_text(match, extras=5):
        """
        Print a matched query text including `extras` tokens before and after
        the match. Used for debugging license matches.
        """
        # Create a fake new match with extra tokens before and after
        new_match = match.combine(match)
        new_qstart = max([0, match.qstart - extras])
        new_qend = min([match.qend + extras, len(match.query.tokens)])
        new_qspan = Span(new_qstart, new_qend)
        new_match.qspan = new_qspan

        logger_debug(new_match)
        logger_debug(' MATCHED QUERY TEXT with extras')
        qt = new_match.matched_text(whole_lines=False)
        logger_debug(qt)


@attr.s(slots=True, eq=False, order=False, repr=False)
class LicenseMatch(object):
    """
    License detection match to a rule with matched query positions and lines and
    matched index positions. Also computes a score for a match. At a high level,
    a match behaves a little like a Span and has several similar methods taking
    into account both the query and index-side Spans.

    Note that the relationship between the query-side qspan Span and the index-
    side ispan Span is such that:

    - they always have the exact same number of items but when sorted each
      value at a given index may be different
    - the nth position when sorted by position is such that their token
      value is equal for this position.

    These properties mean that the qspan and ispan can be safely zipped with
    zip(). Also and as a convention throughout, we always use qspan first then
    ispan: in general we put query-related variables on the left hand side and
    index-related variables on the right hand side.
    """

    rule = attr.ib(
        metadata=dict(
            help='matched Rule object'
        )
    )

    qspan = attr.ib(
        metadata=dict(
            help='query text matched Span, start at zero which is the absolute '
                 'query start (not the query_run start)'
        )
    )

    ispan = attr.ib(
        metadata=dict(
            help='rule text matched Span, start at zero which is the rule start.'
        )
    )

    hispan = attr.ib(
        default=attr.Factory(Span),
        metadata=dict(
            help='rule text matched Span for high tokens, start at zero which '
                 'is the rule start. Always a subset of ispan.'
        )
    )

    query_run_start = attr.ib(
        default=0,
        metadata=dict(
            help='the starting position of teh the QueryRun where this match '
                 'was found.'
            )
    )

    matcher = attr.ib(
        default='',
        metadata=dict(
            help='a string indicating which matching procedure this match was '
                 'created with. Used for diagnostics, debugging and testing.'
        )
    )

    start_line = attr.ib(
        default=0,
        metadata=dict(help='match start line, 1-based')
    )

    end_line = attr.ib(
        default=0,
        metadata=dict(help='match end line, 1-based')
    )

    query = attr.ib(
        default=None,
        metadata=dict(help='Query object for this match')
    )

    def __repr__(
        self,
        trace_spans=TRACE_REPR_SPAN_DETAILS,
        trace_thresholds=TRACE_REPR_THRESHOLDS,
        trace_rule=TRACE_REPR_MATCHED_RULE,
    ):
        spans = ''
        if trace_spans:
            spans = (
                f'\n    qspan={self.qspan!r}, '
                f'\n    ispan={self.ispan!r}, '
                f'\n    hispan={self.hispan!r}'
             )

        thresh = ''
        if trace_thresholds:
            qdens = round(self.qdensity() * 100, 2)
            idens = round(self.idensity() * 100, 2)
            thresh = f'\n    qdens={qdens!r}, idens={idens!r}'

        rule_id = self.rule.identifier
        if trace_rule:
            rule_id = '\n    ' + repr(self.rule)

        qreg = (self.qstart, self.qend)
        ireg = (self.istart, self.iend)
        spans = spans
        thresh = thresh
        return (
            f'LicenseMatch: {self.matcher!r}, lines={self.lines()!r}, {rule_id}, '
            f'{self.rule.license_expression!r}, '
            f'sc={self.score()!r}, cov={self.coverage()!r}, '
            f'len={self.len()}, hilen={self.hilen()}, rlen={self.rule.length}, '
            f'qreg={qreg!r}, ireg={ireg!r}'
            f'{thresh}{spans}'
        )

    def __eq__(self, other):
        """
        Strict equality is based on licensing, matched positions and not based
        on matched rule.
        """
        return (isinstance(other, LicenseMatch)
            and self.qspan == other.qspan
            and self.ispan == other.ispan
            and self.rule.same_licensing(other.rule)
        )

    def __ne__(self, other):
        """
        Strict inequality is based on licensing, matched positions and not based
        on matched rule.
        """
        return (not isinstance(other, LicenseMatch)
            or self.qspan != other.qspan
            or self.ispan != other.ispan
            or not self.rule.same_licensing(other.rule)
        )

    # NOTE: we implement all rich comparison operators with some inlining for
    # performance reasons

    def __lt__(self, other):
        if not isinstance(other, LicenseMatch):
            return NotImplemented

        return self.qstart < other.qstart

    def __lte__(self, other):
        if not isinstance(other, LicenseMatch):
            return NotImplemented

        return self.qstart < other.qstart or (
            self.qspan == other.qspan
            and self.ispan == other.ispan
            and self.rule.same_licensing(other.rule)
        )

    def __gt__(self, other):
        if not isinstance(other, LicenseMatch):
            return NotImplemented

        return self.qstart > other.qstart

    def __gte__(self, other):
        if not isinstance(other, LicenseMatch):
            return NotImplemented

        return self.qstart > other.qstart or (
            self.qspan == other.qspan
            and self.ispan == other.ispan
            and self.rule.same_licensing(other.rule)
        )

    def same_licensing(self, other):
        """
        Return True if other has the same licensing.
        """
        return self.rule.same_licensing(other.rule)

    def licensing_contains(self, other):
        """
        Return True if this match licensing contains the other match licensing.
        """
        return self.rule.licensing_contains(other.rule)

    def lines(self, line_by_pos=None):
        if line_by_pos:
            self.set_lines(line_by_pos)
        return self.start_line, self.end_line

    def set_lines(self, line_by_pos):
        """
        Set this match start and end lines using a mapping of ``line_by_pos``
        {pos: line}.
        """
        self.start_line = line_by_pos[self.qstart]
        self.end_line = line_by_pos[self.qend]
        if TRACE_SET_LINES:
            logger_debug('LicenseMatch.set_lines: match.start_line :', self.start_line)
            logger_debug('LicenseMatch.set_lines: match.end_line :', self.end_line)

    def lines_range(self):
        """
        Return the number of lines that this match query regions covers.
        """
        # we need to add one because we include both start and end lines
        return (self.end_line - self.start_line) + 1

    @property
    def qstart(self):
        return self.qspan.start

    @property
    def qend(self):
        return self.qspan.end

    def len(self):
        """
        Return the length of the match as the number of matched query tokens.
        """
        return len(self.qspan)

    @property
    def istart(self):
        return self.ispan.start

    @property
    def iend(self):
        return self.ispan.end

    def hilen(self):
        """
        Return the length of the match as the number of matched high tokens.
        """
        return len(self.hispan)

    def __contains__(self, other):
        """
        Return True if qspan contains other.qspan and ispan contains other.ispan.
        """
        return other.qspan in self.qspan and other.ispan in self.ispan

    def qcontains(self, other):
        """
        Return True if qspan contains other.qspan.
        """
        return other.qspan in self.qspan

    def qdistance_to(self, other):
        """
        Return the absolute qspan distance to other match.
        Touching and overlapping matches have a zero distance.
        """
        return self.qspan.distance_to(other.qspan)

    def idistance_to(self, other):
        """
        Return the absolute ispan distance from self to other match.
        Touching and overlapping matches have a zero distance.
        """
        return self.ispan.distance_to(other.ispan)

    def overlap(self, other):
        """
        Return the number of overlapping positions with other.
        """
        return self.qspan.overlap(other.qspan)

    def _icoverage(self):
        """
        Return the coverage of this match to the matched rule as a float between
        0 and 1.
        """
        if not self.rule.length:
            return 0
        return self.len() / self.rule.length

    def coverage(self):
        """
        Return the coverage of this match to the matched rule as a rounded float
        between 0 and 100.
        """
        return round(self._icoverage() * 100, 2)

    def qmagnitude(self):
        """
        Return the maximal query length represented by this match start and end
        in the query. This number represents the full extent of the matched
        query region including matched, unmatched and INCLUDING unknown tokens.

        The magnitude is the same as the length if the match is a contiguous
        match without any unknown token in its range. It will be greater than
        the matched length for a non-contiguous match with gaps between its
        matched tokens. It can also be greater than the query length when there
        are unknown tokens in the matched range.
        """
        # The query side of the match may not be contiguous and may contain
        # unmatched known tokens or unknown tokens. Therefore we need to compute
        # the real portion query length including unknown tokens that is
        # included in this match, for both matches and unmatched tokens

        query = self.query
        qspan = self.qspan
        qmagnitude = self.qrange()

        # note: to avoid breaking many tests we check query presence
        if query:
            # Compute a count of unknown tokens that are inside the matched
            # range, ignoring end position of the query span: unknowns here do
            # not matter as they are never in the match but they influence the
            # score.
            unknowns_pos = qspan & query.unknowns_span
            qspe = qspan.end
            unknowns_pos = (pos for pos in unknowns_pos if pos != qspe)
            qry_unkxpos = query.unknowns_by_pos
            unknowns_in_match = sum(qry_unkxpos[pos] for pos in unknowns_pos)

            # update the magnitude by adding the count of unknowns in the match.
            # This number represents the full extent of the matched query region
            # including matched, unmatched and unknown tokens.
            qmagnitude += unknowns_in_match

        return qmagnitude

    def qcontains_stopwords(self):
        """
        Return True if this match query contains stopwords between its start and
        end in the query. Stopwords are never matched by construction.
        """
        # The query side of the match may not be contiguous and may contain
        # unmatched stopword tokens.
        query = self.query
        qspan = self.qspan

        # note: to avoid breaking many tests we check query presence
        if query:
            qspe = qspan.end
            # Count stopword tokens that are inside the matched range, ignoring
            # end position of the query span. This is used to check if there are
            # stopwords inside a match to a rule that requires continuous match.

            stopwords_pos = qspan & query.stopwords_span
            stopwords_pos = (pos for pos in stopwords_pos if pos != qspe)
            qry_stopxpos = query.stopwords_by_pos
            return any(qry_stopxpos.get(pos, 0) for pos in stopwords_pos)
<<<<<<< HEAD

    def is_continuous(self):
        """
        Return True if the all the matched tokens of this match are continuous
        without any extra unmatched known or unkwown words, or stopwords.
        """
        return (
            self.len() == self.qrange() == self.qmagnitude()
            and not self.qcontains_stopwords()
        )
=======
>>>>>>> c100d815

    def qrange(self):
        """
        Return the maximal query length represented by this match start and end
        in the query. This number represents the full extent of the matched
        query region including matched, unmatched but IGNORING unknown tokens.
        """
        return self.qspan.magnitude()

    def qdensity(self):
        """
        Return the query density of this match as a ratio of its length to its
        qmagnitude, a float between 0 and 1. A dense match has all its matched
        query tokens contiguous and a maximum qdensity of one. A sparse low
        qdensity match has some non-contiguous matched query tokens interspersed
        between matched query tokens. An empty match has a zero qdensity.
        """
        mlen = self.len()
        if not mlen:
            return 0
        qmagnitude = self.qmagnitude()
        if not qmagnitude:
            return 0
        return mlen / qmagnitude

    def idensity(self):
        """
        Return the ispan density of this match as a ratio of its rule-side
        matched length to its rule side magnitude. This is a float between 0 and
        1. A dense match has all its matched rule tokens contiguous and a
        maximum idensity of one. A sparse low idensity match has some non-
        contiguous matched rule tokens interspersed between matched rule tokens.
        An empty match has a zero qdensity.
        """
        return self.ispan.density()

    def score(self):
        """
        Return the score for this match as a rounded float between 0 and 100.

        The score is an indication of the confidence that a match is good. It is
        computed from the number of matched tokens, the number of query tokens
        in the matched range (including unknowns and unmatched) and the matched
        rule relevance.
        """
        # relevance is a number between 0 and 100. Divide by 100
        relevance = self.rule.relevance / 100
        if not relevance:
            return 0

        qmagnitude = self.qmagnitude()

        # Compute the score as the ration of the matched query length to the
        # qmagnitude, e.g. the length of the matched region
        if not qmagnitude:
            return 0

        # FIXME: this should exposed as an q/icoverage() method instead
        query_coverage = self.len() / qmagnitude
        rule_coverage = self._icoverage()
        if query_coverage < 1 and rule_coverage < 1:
            # use rule coverage in this case
            return  round(rule_coverage * relevance * 100, 2)
        return  round(query_coverage * rule_coverage * relevance * 100, 2)

    def surround(self, other):
        """
        Return True if this match query span surrounds other other match query
        span.

        This is different from containment. A matched query region can surround
        another matched query region and have no positions in common with the
        surrounded match.
        """
        return self.qstart <= other.qstart and self.qend >= other.qend

    def is_after(self, other):
        """
        Return True if this match spans are strictly after other match spans.
        """
        return self.qspan.is_after(other.qspan) and self.ispan.is_after(other.ispan)

    def combine(self, other):
        """
        Return a new match object combining self and an other match.
        """
        if self.rule != other.rule:
            raise TypeError(
                'Cannot combine matches with different rules: '
                f'from: {self!r}, to: {other!r}'
            )

        if other.matcher not in self.matcher:
            newmatcher = ' '.join([self.matcher, other.matcher])
        else:
            newmatcher = self.matcher

        combined = LicenseMatch(
            rule=self.rule,
            qspan=Span(self.qspan | other.qspan),
            ispan=Span(self.ispan | other.ispan),
            hispan=Span(self.hispan | other.hispan),
            query_run_start=min(self.query_run_start, other.query_run_start),
            matcher=newmatcher,
            query=self.query)
        return combined

    def update(self, other):
        """
        Update self with other match and return the updated self in place.
        """
        combined = self.combine(other)
        self.qspan = combined.qspan
        self.ispan = combined.ispan
        self.hispan = combined.hispan
        self.matcher = combined.matcher
        self.query_run_start = min(self.query_run_start, other.query_run_start)
        return self

    def is_small(self):
        """
        Return True if this match is "small" based on its rule lengths and
        thresholds. Small matches are spurious matches that are discarded.
        """
        matched_len = self.len()
        min_matched_len = self.rule.min_matched_length

        high_matched_len = self.hilen()
        min_high_matched_len = self.rule.min_high_matched_length

        if TRACE_FILTER_SHORT:
            logger_debug(
                f'LicenseMatch.is_small(): {self!r}: coverage: {self.coverage()}'
            )

        if matched_len < min_matched_len or high_matched_len < min_high_matched_len:
            if TRACE_FILTER_SHORT:
                logger_debug('  LicenseMatch.is_small(): CASE 1')
            return True

        if self.rule.is_small and self.coverage() < 80:
            if TRACE_FILTER_SHORT:
                logger_debug('  LicenseMatch.is_small(): CASE 2')
            return True

        if TRACE_FILTER_SHORT:
            logger_debug('  LicenseMatch.is_small(): not small')

        return False

    def itokens(self, idx):
        """
        Return the sequence of matched itoken ids.
        """
        ispan = self.ispan
        rid = self.rule.rid
        if rid is not None:
            for pos, token in enumerate(idx.tids_by_rid[rid]):
                if pos in ispan:
                    yield token

    def itokens_hash(self, idx):
        """
        Return a hash from the matched itoken ids.
        """
        from licensedcode.match_hash import index_hash
        itokens = list(self.itokens(idx))
        if itokens:
            return index_hash(itokens)

    # FIXME: this should be done for all the matches found in a given scanned
    # location at once to avoid reprocessing many times the original text
    def matched_text(
        self,
        whole_lines=False,
        highlight=True,
        highlight_matched=u'%s',
        highlight_not_matched=u'[%s]',
        _usecache=True
    ):
        """
        Return the matched text for this match or an empty string if no query
        exists for this match.

        `_usecache` can be set to False in testing to avoid any unwanted caching
        side effects as the caching depends on which index instance is being
        used and this index can change during testing.
        """
        if TRACE_MATCHED_TEXT:
            logger_debug(f'LicenseMatch.matched_text: self.query: {self.query}')

        query = self.query
        if not query:
            # TODO: should we raise an exception instead???
            # this case should never exist except for tests!
            return u''

        if whole_lines and query.has_long_lines:
            whole_lines = False

        return u''.join(get_full_matched_text(
            match=self,
            location=query.location,
            query_string=query.query_string,
            idx=query.idx,
            whole_lines=whole_lines,
            highlight=highlight,
            highlight_matched=highlight_matched,
            highlight_not_matched=highlight_not_matched,
            _usecache=_usecache
        )).rstrip()


def set_matched_lines(matches, line_by_pos):
    """
    Update a ``matches`` LicenseMatch sequence with start and end line given a
    `line_by_pos` {pos: line} mapping.
    """
    # if there is no line_by_pos, do not bother: the lines will stay to zero.
    if line_by_pos:
        for match in matches:
            match.set_lines(line_by_pos)


def merge_matches(matches, max_dist=None, trace=TRACE_MERGE):
    """
    Merge matches to the same rule in a sequence of LicenseMatch matches. Return
    a new list of merged matches if they can be merged. Match sequences that
    cannot be merged are returned as-is. For being merged two matches must also
    be in increasing query and index positions.
    """
    # shortcut for single matches
    if len(matches) < 2:
        return matches

    # only merge matches with the same rule: sort then group by rule for the
    # same rule, sort on start, longer high, longer match, matcher type
    sorter = lambda m: (m.rule.identifier, m.qspan.start, -m.hilen(), -m.len(), m.matcher)
    matches.sort(key=sorter)
    matches_by_rule = [(rid, list(rule_matches))
        for rid, rule_matches in groupby(matches, key=lambda m: m.rule.identifier)]

    if trace:
        print('merge_matches: number of matches to process:', len(matches))

    if max_dist is None:
        max_dist = MAX_DIST

    merged = []
    for rid, rule_matches in matches_by_rule:
        if trace:
            logger_debug('merge_matches: processing rule:', rid)

        rule_length = rule_matches[0].rule.length
        # FIXME this is likely too much as we are getting gaps that are often too big
        max_rule_side_dist = min((rule_length // 2) or 1, max_dist)

        # compare two matches in the sorted sequence: current and next
        i = 0
        while i < len(rule_matches) - 1:
            j = i + 1
            while j < len(rule_matches):
                current_match = rule_matches[i]
                next_match = rule_matches[j]

                if trace:
                    logger_debug('---> merge_matches: current:', current_match)
                    logger_debug('---> merge_matches: next:   ', next_match)

                # FIXME: also considers the match length!
                # stop if we exceed max dist
                # or distance over 1/2 of rule length
                if (current_match.qdistance_to(next_match) > max_rule_side_dist
                or current_match.idistance_to(next_match) > max_rule_side_dist):

                    if trace:
                        logger_debug(
                            f'    ---> ###merge_matches: '
                            f'MAX_DIST/max_rule_side_dist: {max_rule_side_dist} reached, '
                            'breaking')

                    break

                # keep one of equal matches
                # with same qspan: FIXME: is this ever possible?
                if current_match.qspan == next_match.qspan and current_match.ispan == next_match.ispan:

                    if trace:
                        logger_debug(
                            '    ---> ###merge_matches: next EQUALS current, '
                            'del next')

                    del rule_matches[j]
                    continue

                # if we have two equal ispans and some overlap
                # keep the shortest/densest match in qspan e.g. the smallest magnitude of the two
                if current_match.ispan == next_match.ispan and current_match.overlap(next_match):
                    cqmag = current_match.qspan.magnitude()
                    nqmag = next_match.qspan.magnitude()
                    if cqmag <= nqmag:

                        if trace:
                            logger_debug(
                                '    ---> ###merge_matches: '
                                'current ispan EQUALS next ispan, current qmagnitude smaller, '
                                'del next')

                        del rule_matches[j]
                        continue
                    else:
                        if trace:
                            logger_debug(
                                '    ---> ###merge_matches: '
                                'current ispan EQUALS next ispan, next qmagnitude smaller, '
                                'del current')

                        del rule_matches[i]
                        i -= 1
                        break

                # remove contained matches
                if current_match.qcontains(next_match):

                    if trace:
                        logger_debug(
                            '    ---> ###merge_matches: '
                            'next CONTAINED in current, '
                            'del next')

                    del rule_matches[j]
                    continue

                # remove contained matches the other way
                if next_match.qcontains(current_match):
                    if trace:
                        logger_debug(
                            '    ---> ###merge_matches: '
                            'current CONTAINED in next, '
                            'del current')

                    del rule_matches[i]
                    i -= 1
                    break

                # FIXME: qsurround is too weak. We want to check also isurround
                # merge surrounded
                if current_match.surround(next_match):
                    new_match = current_match.combine(next_match)
                    if len(new_match.qspan) == len(new_match.ispan):
                        # the merged matched is likely aligned
                        current_match.update(next_match)
                        if trace:
                            logger_debug(
                                '    ---> ###merge_matches: '
                                'current SURROUNDS next, '
                                'merged as new:', current_match)

                        del rule_matches[j]
                        continue

                # FIXME: qsurround is too weak. We want to check also isurround
                # merge surrounded the other way too: merge in current
                if next_match.surround(current_match):
                    new_match = current_match.combine(next_match)
                    if len(new_match.qspan) == len(new_match.ispan):
                        # the merged matched is likely aligned
                        next_match.update(current_match)
                        if trace:
                            logger_debug(
                                '    ---> ###merge_matches: '
                                'next SURROUNDS current, '
                                'merged as new:', current_match)

                        del rule_matches[i]
                        i -= 1
                        break

                # FIXME: what about the distance??

                # next_match is strictly in increasing sequence: merge in current
                if next_match.is_after(current_match):
                    current_match.update(next_match)
                    if trace:
                        logger_debug(
                            '    ---> ###merge_matches: '
                            'next follows current, '
                            'merged as new:', current_match)

                    del rule_matches[j]
                    continue

                # next_match overlaps
                # Check increasing sequence and overlap importance to decide merge
                if (current_match.qstart <= next_match.qstart
                and current_match.qend <= next_match.qend
                and current_match.istart <= next_match.istart
                and current_match.iend <= next_match.iend):
                    qoverlap = current_match.qspan.overlap(next_match.qspan)
                    if qoverlap:
                        ioverlap = current_match.ispan.overlap(next_match.ispan)
                        # only merge if overlaps are equals (otherwise they are not aligned)
                        if qoverlap == ioverlap:
                            current_match.update(next_match)

                            if trace:
                                logger_debug(
                                    '    ---> ###merge_matches: '
                                    'next overlaps in sequence current, '
                                    'merged as new:', current_match)

                            del rule_matches[j]
                            continue

                j += 1
            i += 1
        merged.extend(rule_matches)
    return merged

# FIXME we should consider the length and distance between matches to break
# early from the loops: trying to check containment on wildly separated matches
# does not make sense


def filter_contained_matches(matches, trace=TRACE_FILTER_CONTAINED):
    """
    Return a filtered list of kept LicenseMatch matches and a list of
    discardable matches given a `matches` list of LicenseMatch by removing
    matche that are contained in larger matches.

    For instance a match entirely contained in another bigger match is removed.
    When more than one matched position matches the same license(s), only one
    match of this set is kept.
    """

    # do not bother if there is only one match
    if len(matches) < 2:
        return matches, []

    discarded = []
    discarded_append = discarded.append

    # sort on start, longer high, longer match, matcher type
    sorter = lambda m: (m.qspan.start, -m.hilen(), -m.len(), m.matcher)
    matches = sorted(matches, key=sorter)

    if trace:
        print('filter_contained_matches: number of matches to process:', len(matches))
        print('filter_contained_matches: initial matches')
        for m in matches:
            print(m)

    # compare two matches in the sorted sequence: current and next match we
    # progressively compare a pair and remove next or current
    i = 0
    while i < len(matches) - 1:
        j = i + 1
        while j < len(matches):
            current_match = matches[i]
            next_match = matches[j]
            if trace:
                logger_debug('---> filter_contained_matches: current: i=', i, current_match)
                logger_debug('---> filter_contained_matches: next:    j=', j, next_match)

            # BREAK/shortcircuit rather than continue since continuing looking
            # next matches will yield no new findings. e.g. stop when no overlap
            # is possible. Based on sorting order if no overlap is possible,
            # then no future overlap will be possible with the current match.
            # Note that touching and overlapping matches have a zero distance.
            if next_match.qend > current_match.qend:
                if trace:
                    logger_debug(
                        '    ---> ###filter_contained_matches: matches have a distance: '
                        'NO OVERLAP POSSIBLE -->',
                        'qdist:', current_match.qdistance_to(next_match))
                j += 1
                break

            # equals matched spans
            if current_match.qspan == next_match.qspan:
                if current_match.coverage() >= next_match.coverage():
                    if trace:
                        logger_debug(
                            '    ---> ###filter_contained_matches: '
                            'next EQUALS current, '
                            'removed next with lower or equal coverage', matches[j])
                    discarded_append(next_match)
                    del matches[j]
                    continue
                else:
                    if trace:
                        logger_debug(
                            '    ---> ###filter_contained_matches: '
                            'next EQUALS current, '
                            'removed current with lower coverage', matches[i])
                    discarded_append(current_match)
                    del matches[i]
                    i -= 1
                    break

            # remove contained matched spans
            if current_match.qcontains(next_match):
                if trace:
                    logger_debug(
                        '    ---> ###filter_contained_matches: '
                        'next CONTAINED in current, '
                        'removed next', matches[j])
                discarded_append(next_match)
                del matches[j]
                continue

            # remove contained matches the other way
            if next_match.qcontains(current_match):
                if trace:
                    logger_debug(
                        '    ---> ###filter_contained_matches: '
                        'current CONTAINED in next, '
                        'removed current', matches[i])
                discarded_append(current_match)
                del matches[i]
                i -= 1
                break

            j += 1
        i += 1

    return matches, discarded


def filter_overlapping_matches(
    matches,
    skip_contiguous_false_positive=True,
    trace=TRACE_FILTER_OVERLAPPING,
):
    """
    Return a filtered list of kept LicenseMatch matches and a list of
    discardable matches given a `matches` list of LicenseMatch by removing
    some overlapping matches using the importance of this overlap.

    For instance a shorter match mostly overlapping and contained considerably
    in another neighboring and larger match may be filtered.
    The overlap are qualified as small, media, large and extra large.
    """

    # do not bother if there is only one match
    if len(matches) < 2:
        return matches, []

    discarded = []
    discarded_append = discarded.append

    # overlap relationships and thresholds between two matches: based on
    # this containment we may prefer one match over the other and discard a
    # match
    OVERLAP_SMALL = 0.10
    OVERLAP_MEDIUM = 0.40
    OVERLAP_LARGE = 0.70
    OVERLAP_EXTRA_LARGE = 0.90

    # sort on start, longer high, longer match, matcher type
    sorter = lambda m: (m.qspan.start, -m.hilen(), -m.len(), m.matcher)
    matches = sorted(matches, key=sorter)

    if trace:
        logger_debug(
            'filter_overlapping_matches: '
            'number of matches to process:', len(matches))
        logger_debug('filter_overlapping_matches: initial matches')
        for m in matches:
            logger_debug('  ', m,)
            print('========================')
            print(m.matched_text())
            print('========================')

    # compare two matches in the sorted sequence: current and next match we
    # progressively compare a pair and remove next or current
    i = 0
    while i < len(matches) - 1:
        j = i + 1
        while j < len(matches):
            current_match = matches[i]
            next_match = matches[j]

            if trace:
                logger_debug(
                    '  ---> filter_overlapping_matches: '
                    'current: i=', i, current_match)
                logger_debug(
                    '  ---> filter_overlapping_matches: '
                    'next:    j=', j, next_match)

            # BREAK/shortcircuit rather than continue since continuing looking
            # next matches will yield no new findings. e.g. stop when no overlap
            # is possible.
            if next_match.qstart > current_match.qend:
                if trace:
                    logger_debug(
                        '    ---> ###filter_overlapping_matches: matches disjoint: '
                        'NO OVERLAP POSSIBLE -->',
                        'qdist:', current_match.qdistance_to(next_match))

                j += 1
                break

            overlap = current_match.overlap(next_match)
            if not overlap:
                if trace:
                    logger_debug(
                        '    ---> ###filter_overlapping_matches: matches do not overlap: '
                        'NO OVERLAP POSSIBLE -->',
                        'qdist:', current_match.qdistance_to(next_match))

                j += 1
                continue

            if (skip_contiguous_false_positive
                and current_match.rule.is_false_positive
                and next_match.rule.is_false_positive
            ):
                if trace:
                    logger_debug(
                        '    ---> ###filter_overlapping_matches: '
                        'overlapping FALSE POSITIVES are not treated as overlapping.')

                j += 1
                continue

            # next match overlaps with current, so we handle overlapping
            # matches: determine overlap and containment relationships
            overlap_ratio_to_next = overlap / next_match.len()

            extra_large_next = overlap_ratio_to_next >= OVERLAP_EXTRA_LARGE
            large_next = overlap_ratio_to_next >= OVERLAP_LARGE
            medium_next = overlap_ratio_to_next >= OVERLAP_MEDIUM
            small_next = overlap_ratio_to_next >= OVERLAP_SMALL

            # current match overlap to next
            overlap_ratio_to_current = overlap / current_match.len()

            extra_large_current = overlap_ratio_to_current >= OVERLAP_EXTRA_LARGE
            large_current = overlap_ratio_to_current >= OVERLAP_LARGE
            medium_current = overlap_ratio_to_current >= OVERLAP_MEDIUM
            small_current = overlap_ratio_to_current >= OVERLAP_SMALL

            if trace:
                logger_debug(
                    '  ---> ###filter_overlapping_matches:',
                    'overlap:', overlap,
                    'containment of next to current is:',
                    'overlap_ratio_to_next:', overlap_ratio_to_next,

                    (extra_large_next and 'EXTRA_LARGE')
                        or (large_next and 'LARGE')
                        or (medium_next and 'MEDIUM')
                        or (small_next and 'SMALL')
                        or 'NOT CONTAINED',
                    'containment of current to next is:',
                    'overlap_ratio_to_current:', overlap_ratio_to_current,
                    (extra_large_current and 'EXTRA_LARGE')
                        or (large_current and 'LARGE')
                        or (medium_current and 'MEDIUM')
                        or (small_current and 'SMALL')
                        or 'NOT CONTAINED',
                )

            if extra_large_next and current_match.len() >= next_match.len():
                if trace:
                    logger_debug(
                        '      ---> ###filter_overlapping_matches: '
                        'EXTRA_LARGE next included, '
                        'removed shorter next', matches[j])

                discarded_append(next_match)
                del matches[j]
                continue

            if extra_large_current and current_match.len() <= next_match.len():
                if trace:
                    logger_debug(
                        '      ---> ###filter_overlapping_matches: '
                        'EXTRA_LARGE next includes current, '
                        'removed shorter current', matches[i])

                discarded_append(current_match)
                del matches[i]
                i -= 1
                break

            if large_next and current_match.len() >= next_match.len() and current_match.hilen() >= next_match.hilen():
                if trace:
                    logger_debug(
                        '      ---> ###filter_overlapping_matches: '
                        'LARGE next included, '
                        'removed shorter next', matches[j])

                discarded_append(next_match)
                del matches[j]
                continue

            if large_current and current_match.len() <= next_match.len() and current_match.hilen() <= next_match.hilen():
                if trace:
                    logger_debug(
                        '      ---> ###filter_overlapping_matches: '
                        'LARGE next includes '
                        'current, removed shorter current', matches[i])

                discarded_append(current_match)
                del matches[i]
                i -= 1
                break

            if medium_next:
                if trace:
                    logger_debug(
                        '    ---> ###filter_overlapping_matches: '
                        'MEDIUM NEXT')

                if (current_match.licensing_contains(next_match)
                    and current_match.len() >= next_match.len()
                    and current_match.hilen() >= next_match.hilen()
                ):
                    if trace:
                        logger_debug(
                            '      ---> ###filter_overlapping_matches: '
                            'MEDIUM next included with next licensing contained, '
                            'removed next', matches[j],)

                    discarded_append(next_match)
                    del matches[j]
                    continue

                # case of a single trailing "license foo" nex match overlapping on "license" only
                if (next_match.len() == 2
                    and current_match.len() >= next_match.len() + 2
                    and current_match.hilen() >= next_match.hilen()
                    and current_match.rule.ends_with_license
                    and next_match.rule.starts_with_license
                ):
                    if trace:
                        logger_debug(
                            '      ---> ###filter_overlapping_matches: '
                            'MEDIUM next starts_with_license '
                            'and current ends_with_license, '
                            'removed next', matches[j],)

                    discarded_append(next_match)
                    del matches[j]
                    continue

                if (next_match.licensing_contains(current_match)
                    and current_match.len() <= next_match.len()
                    and current_match.hilen() <= next_match.hilen()
                ):
                    if trace:
                        logger_debug(
                            '      ---> ###filter_overlapping_matches: '
                            'MEDIUM next includes current with current licensing contained, '
                            'removed current', matches[i])

                    discarded_append(current_match)
                    del matches[i]
                    i -= 1
                    break

            if medium_current:
                if trace:
                    logger_debug(
                        '    ---> ###filter_overlapping_matches: '
                        'MEDIUM CURRENT')

                if (current_match.licensing_contains(next_match)
                    and current_match.len() >= next_match.len()
                    and current_match.hilen() >= next_match.hilen()
                ):
                    if trace:
                        logger_debug(
                            '      ---> ###filter_overlapping_matches: '
                            'MEDIUM current, bigger current with next licensing contained, '
                            'removed next', matches[j])

                    discarded_append(next_match)
                    del matches[j]
                    continue

                if (next_match.licensing_contains(current_match)
                    and current_match.len() <= next_match.len()
                    and current_match.hilen() <= next_match.hilen()
                ):
                    if trace:
                        logger_debug(
                            '      ---> ###filter_overlapping_matches: '
                            'MEDIUM current, bigger next current with current licensing contained, '
                            'removed current', matches[i])

                    discarded_append(current_match)
                    del matches[i]
                    i -= 1
                    break

            if (small_next
                and current_match.surround(next_match)
                and current_match.licensing_contains(next_match)
                and current_match.len() >= next_match.len()
                and current_match.hilen() >= next_match.hilen()
            ):
                if trace:
                    logger_debug(
                        '      ---> ###filter_overlapping_matches: '
                        'SMALL next surrounded, '
                        'removed next', matches[j])

                discarded_append(next_match)
                del matches[j]
                continue

            if (small_current
                and next_match.surround(current_match)
                and next_match.licensing_contains(current_match)
                and current_match.len() <= next_match.len()
                and current_match.hilen() <= next_match.hilen()
            ):
                if trace:
                    logger_debug(
                        '      ---> ###filter_overlapping_matches: '
                        'SMALL current surrounded, '
                        'removed current', matches[i])

                discarded_append(next_match)
                del matches[i]
                i -= 1
                break

            # check the previous current and next match: discard current if it
            # is entirely contained in a combined previous and next and previous
            # and next do not overlap

            # ensure that we have a previous
            if i:
                previous_match = matches[i - 1]
                # ensure previous and next do not overlap
                if not previous_match.overlap(next_match):
                    # ensure most of current is contained in the previous and next overlap
                    cpo = current_match.overlap(previous_match)
                    cno = current_match.overlap(next_match)
                    if cpo and cno:
                        overlap_len = cno + cpo
                        clen = current_match.len()
                        # we want at least 90% of the current that is in the overlap
                        if overlap_len >= (clen * 0.9):
                            if trace:
                                logger_debug(
                                    '      ---> ###filter_overlapping_matches: '
                                    'current mostly contained in previous and next, '
                                    'removed current', matches[i])

                            discarded_append(next_match)
                            del matches[i]
                            i -= 1
                            break

            j += 1
        i += 1

    if trace:
        print('filter_overlapping_matches: final  matches')
        for m in matches:
            print('  ', m)
        print('filter_overlapping_matches: final  discarded')
        for m in discarded:
            print('  ', m)

    return matches, discarded


def restore_non_overlapping(matches, discarded):
    """
    Return a tuple of (matches, discarded) sequences of LicenseMatch given
    `matches` and `discarded` sequences of LicenseMatch. Reintegrate as matches
    these that may have been filtered too agressively.
    """
    all_matched_qspans = Span().union(*(m.qspan for m in matches))
    to_keep = []
    to_discard = []
    for disc in merge_matches(discarded):
        if not disc.qspan & all_matched_qspans:
            # keep previously discarded matches that do not intersect at all
            to_keep.append(disc)
        else:
            to_discard.append(disc)
    return to_keep, to_discard


def filter_below_rule_minimum_coverage(
    matches,
    trace=TRACE_FILTER_RULE_MIN_COVERAGE,
):
    """
    Return a filtered list of kept LicenseMatch matches and a list of
    discardable matches given a `matches` list of LicenseMatch by removing
    matches that have a coverage below a rule-defined minimum coverage.
    """
    from licensedcode.match_seq import MATCH_SEQ

    kept = []
    discarded = []
    for match in matches:
        # always keep exact matches
        if match.matcher != MATCH_SEQ:
            kept.append(match)
            continue
        if match.coverage() < match.rule.minimum_coverage:
            if trace:
                logger_debug(
                    '    ==> DISCARDING rule.minimum_coverage:',
                    type(match.rule.minimum_coverage), ':',
                    repr(match.rule.minimum_coverage),
                    'match:', match)
            discarded.append(match)
        else:
            kept.append(match)
    return kept, discarded


def filter_non_continuous_matches(
    matches,
    trace=TRACE_FILTER_NON_CONTINUOUS,
):
    """
    Return a filtered list of kept LicenseMatch matches and a list of
    discardable matches given a ``matches`` list of LicenseMatch by removing
    matches to rules that require a continuous match e.g., rules with the
    "is_continuous" attribute set to True. Continuous means that all words in the
    matched range must be matched without gaps in between (excluding stopwords).
    """
    kept = []
    discarded = []

    for match in matches:
        rule = match.rule
        if rule.is_continuous and (not match.is_continuous()):
            if trace:
                logger_debug(
                    '    ==> DISCARDING filter_non_continuous_matches:', match,
                    '\n',
                    'rule.is_small', rule.is_small,
                    'rule.is_continuous', rule.is_continuous,
                    'match.is_continuous()', match.is_continuous(),
                )

            discarded.append(match)
        else:
            kept.append(match)
    return kept, discarded


def filter_matches_below_minimum_score(
    matches,
    min_score=100,
    trace=TRACE_FILTER_BELOW_MIN_SCORE):
    """
    Return a filtered list of kept LicenseMatch matches and a list of
    discardable matches given a ``matches`` list of LicenseMatch by removing
    matches scoring below the provided ``min_score``.
    """
    if not min_score:
        return matches, []

    kept = []
    discarded = []
    for match in matches:
        if match.score() < min_score:
            if trace:
                logger_debug('    ==> DISCARDING low score:', match)
            discarded.append(match)
        else:
            kept.append(match)
    return kept, discarded


<<<<<<< HEAD
def filter_matches_to_spurious_single_token(
=======
def filter_spurious_single_token(
>>>>>>> c100d815
    matches,
    query=None,
    unknown_count=5,
    trace=TRACE_FILTER_SPURIOUS_SINGLE_TOKEN,
):
    """
    Return a filtered list of kept LicenseMatch matches and a list of
    discardable matches given a `matches` list of LicenseMatch by removing
    matches to a single token considered as "spurious" matches.

    A "spurious" single token match is a match to a single token that is
    surrounded on both sides by at least `unknown_count` tokens that are either
    unknown tokens, short tokens composed of a single character or tokens
    composed only of digits.
    """
    from licensedcode.match_seq import MATCH_SEQ
    kept = []
    discarded = []
    if not query:
        return matches, discarded

    unknowns_by_pos = query.unknowns_by_pos
    shorts_and_digits = query.shorts_and_digits_pos
    for match in matches:
        if not match.len() == 1:
            kept.append(match)
            continue
        # always keep extact matches
        if match.matcher != MATCH_SEQ:
            kept.append(match)
            continue

        qstart = match.qstart
        qend = match.qend

        # compute the number of unknown tokens before and after this single
        # matched position note:
        # - unknowns_by_pos is a dict,
        # - shorts_and_digits is a set of ints
        before = unknowns_by_pos.get(qstart - 1, 0)
        for p in range(qstart - 1 - unknown_count, qstart):
            if p in shorts_and_digits:
                before += 1
        if before < unknown_count:
            if trace:
                logger_debug(
                    '    ==> !!! NOT DISCARDING spurious_single_token, '
                    'not enough before:', match, before)
                _debug_print_matched_query_text(match, extras=unknown_count)
            kept.append(match)
            continue

        after = unknowns_by_pos.get(qstart, 0)
        for p in range(qend, qend + 1 + unknown_count):
            if p in shorts_and_digits:
                after += 1

        if after >= unknown_count:
            if trace:
                logger_debug('    ==> DISCARDING spurious_single_token:', match)
                _debug_print_matched_query_text(match, extras=unknown_count)
            discarded.append(match)
        else:
            if trace:
                logger_debug(
                    '    ==> !!! NOT DISCARDING spurious_single_token, '
                    'not enough after:', match, before, after)
                _debug_print_matched_query_text(match, extras=unknown_count)
            kept.append(match)
    return kept, discarded


def filter_too_short_matches(matches, trace=TRACE_FILTER_SHORT):
    """
    Return a filtered list of kept LicenseMatch matches and a list of
    discardable matches given a `matches` list of LicenseMatch by removing
    matches considered as too small to be relevant.
    """
    from licensedcode.match_seq import MATCH_SEQ
    kept = []
    discarded = []
    for match in matches:
        # always keep exact matches
        if match.matcher != MATCH_SEQ:
            kept.append(match)
            continue

        if match.is_small():
            if trace:
                logger_debug('    ==> DISCARDING SHORT:', match)
            discarded.append(match)
        else:
            if trace:
                logger_debug('  ===> NOT DISCARDING SHORT:', match)
            kept.append(match)
    return kept, discarded


def filter_spurious_matches(matches, trace=TRACE_FILTER_SPURIOUS):
    """
    Return a filtered list of kept LicenseMatch matches and a list of
    discardable matches given a `matches` list of LicenseMatch by removing
    matches considered as irrelevant or spurious.

    Spurious matches are matches with a low density (e.g. where the matched
    tokens are separated by many unmatched tokens.)
    """
    from licensedcode.match_seq import MATCH_SEQ
    kept = []
    discarded = []

    for match in matches:
        # always keep exact matches
        if match.matcher != MATCH_SEQ:
            kept.append(match)
            continue

        qdens = match.qdensity()
        idens = match.idensity()
        mlen = match.len()
        hilen = match.hilen()
        if (mlen < 10 and (qdens < 0.1 or idens < 0.1)):
            if trace:
                logger_debug('    ==> DISCARDING Spurious1:', match)

            discarded.append(match)
        elif (mlen < 15 and (qdens < 0.2 or idens < 0.2)):
            if trace:
                logger_debug('    ==> DISCARDING Spurious2:', match)

            discarded.append(match)
        elif (mlen < 20 and hilen < 5 and (qdens < 0.3 or idens < 0.3)):
            if trace:
                logger_debug('    ==> DISCARDING Spurious3:', match)

            discarded.append(match)
        elif (mlen < 30 and hilen < 8 and (qdens < 0.4 or idens < 0.4)):
            if trace:
                logger_debug('    ==> DISCARDING Spurious4:', match)

            discarded.append(match)
        elif (qdens < 0.5 or idens < 0.5):
            if trace:
                logger_debug('    ==> DISCARDING Spurious5:', match)

            discarded.append(match)
        else:
            kept.append(match)
    return kept, discarded


def filter_invalid_matches_to_single_word_in_binaries(
    matches,
    trace=TRACE_FILTER_SINGLE_WORD_BINARY,
):
    """
    Return a filtered list of kept LicenseMatch matches and a list of
    discardable matches given a `matches` list of LicenseMatch by removing
    matches in binary files considered as invalid under these conditions:

    - the match is for a binary file
    - the matched rule that has a single word (length 1)
    - the matched rule has a low relevance, e.g., under 75
    - the matched text has either:
      - one or more leading or trailing punctuations (except for +)
        unless this has a high relevance and the rule is contained as-is
        in the matched text (considering case)
      - mixed upper and lower case charcaters (but not a Title case) unless
        exactly the same mixed case as the rule text
    """
    kept = []
    discarded = []

    for match in matches:
        rule = match.rule
        if (
            rule.length == 1
            and match.query.is_binary
            and rule.is_license_reference
        ):
            # important otherwise we cannot really get the matched text
            match.set_lines(match.query.line_by_pos)
            matched_text = match.matched_text(
                whole_lines=False,
                highlight=False,
            ).strip()

            rule_text = rule.text().strip()

            if trace:
                logger_debug(
                    '    ==> POTENTIAL INVALID_BINARY:', match,
                    'matched_text:', repr(matched_text),
                    'rule_text:', repr(rule_text)
                )

            if rule.relevance >= 75:
                max_diff = 1
            else:
                max_diff = 0

            if is_invalid_short_match(matched_text, rule_text, max_diff=max_diff):
                if trace:
                    logger_debug('    ==> DISCARDING INVALID_BINARY:', match)
                discarded.append(match)
                continue

        kept.append(match)

    return kept, discarded


def filter_short_matches_scattered_on_too_many_lines(
    matches,
    trace=TRACE_FILTER_SHORT,
):
    """
    Return a filtered list of kept LicenseMatch matches and a list of
    discardable matches given a ``matches`` list of LicenseMatch by removing
    short matches that are scattered on too many lines (including empty lines)
    to be considered as a proper, valid match.
    """
    # keep solo matches
    if len(matches) == 1:
        return matches, []

    kept = []
    discarded = []
    for match in matches:
        rule = match.rule
        if rule.is_small:
            matched_len = match.len()
            match.set_lines(match.query.line_by_pos)
            lines_range = match.lines_range()

            # Matches to license tag are special and can be scattered on a few
            # extra lines.
            if rule.is_license_tag:
                matched_len += 2

            # a match is scattered if it uses more lines than its token length
            if lines_range > matched_len:
                if trace: logger_debug('    ==> DISCARDING SCATTERED:', match)
                discarded.append(match)
                continue

        if trace: logger_debug('  ===> NOT DISCARDING SCATTERED:', match)
        kept.append(match)
    return kept, discarded


def is_invalid_short_match(
    matched_text,
    rule_text,
    max_diff=0,
    trace=TRACE_FILTER_SINGLE_WORD_BINARY,
):
    """
    Return True if the ``matched_text`` given a ``rule_text`` is invalid.
    ``max_diff`` is the maximum length difference between these two texts
    considered as OK.

    For example:
    >>> is_invalid_short_match("gpl", "GPL")
    False
    >>> is_invalid_short_match("Gpl", "GPL")
    False
    >>> is_invalid_short_match("gPl", "GPL")
    True
    >>> is_invalid_short_match("GPL[", "GPL")
    True
    >>> is_invalid_short_match("~gpl", "GPL")
    True
    >>> is_invalid_short_match("GPL", "gpl")
    False
    >>> is_invalid_short_match("Gpl+", "gpl+")
    False
    >>> is_invalid_short_match("~gpl", "GPL", max_diff=0)
    True
    >>> is_invalid_short_match("~gpl", "GPL", max_diff=1)
    False
    >>> is_invalid_short_match("ALv2@", "ALv2", max_diff=1)
    False
    >>> is_invalid_short_match("aLv2@", "ALv2", max_diff=1)
    True
    >>> is_invalid_short_match("alv2@", "ALv2", max_diff=1)
    False
    """
    if trace:
        logger_debug(
            '==> is_invalid_short_match:',
            'matched_text:', repr(matched_text),
            'rule_text:', repr(rule_text),
            'max_diff:', max_diff,
        )

    if matched_text == rule_text:
        return False

    # Length differences help decide that this is invalid as the extra chars
    # will be punctuation by construction
    diff = len(matched_text) - len(rule_text)

    if diff and diff != max_diff:
        if trace:
            logger_debug(
                '    ==> is_invalid_short_match:', 'diff:', diff,
                'max_diff:', max_diff)

        return True

    if rule_text.endswith('+'):
        matched_text = matched_text.rstrip('+')
        rule_text = rule_text.rstrip('+')

    # Same length, do we have mixed case? or title case?
    # same case and title case are OK, mixed case not OK.
    is_title_case = matched_text.istitle()

    if is_title_case:
        if trace:
            logger_debug(
                '    ==> is_invalid_short_match:',
                'is_title_case:', 'matched_text:', matched_text)

        return False

    contains_rule = rule_text in matched_text

    is_same_case = (
        matched_text.lower() == matched_text
        or matched_text.upper() == matched_text
    )

    if is_same_case or contains_rule:
        if trace:
            logger_debug(
                '    ==> is_invalid_short_match:',
                'not is_same_case or contains_rule:',
                'matched_text:', matched_text, 'rule_text:', rule_text)

        return False

    if trace:
        logger_debug('    ==> is_invalid_short_match:', 'INVALID', matched_text)

    return True


def filter_false_positive_matches(
    matches,
    trace=TRACE_REFINE or TRACE_FILTER_FALSE_POSITIVE,
):
    """
    Return a filtered list of kept LicenseMatch matches and a list of
    discardable matches given a ``matches`` list of LicenseMatch by removing
    matches to false positive rules.
    """
    kept = []
    discarded = []

    for match in matches:
        if match.rule.is_false_positive:
            if trace:
                logger_debug('    ==> DISCARDING FALSE POSITIVE:', match)

            discarded.append(match)
            continue
        kept.append(match)

    return kept, discarded


def filter_key_phrase_spans(matches):
    """
    Return a filtered list of kept LicenseMatch matches and a list of
    discardable matches by removing all matches that do not contain all key
    phrases required by the rule.
    """
    kept = []
    discarded = []

    for match in matches:
        has_key_phrases = True
        unknown_by_pos = match.query.unknowns_by_pos
        stopwords_by_pos = match.query.stopwords_by_pos

        for key_phrase_span in match.rule.key_phrase_spans:
            # Filter out matches that do not contain key phrase in the ispan
            if key_phrase_span not in match.ispan:
                has_key_phrases = False
                break

            # Filter out matches that do not contain key phrase in the qspan
            qpos_start = next(qpos for qpos, ipos in zip(match.qspan, match.ispan) if ipos in key_phrase_span)
            query_key_phrase_span = Span(qpos_start, qpos_start + len(key_phrase_span))
            if query_key_phrase_span not in match.qspan:
                has_key_phrases = False
                break

            # Filter out matches where key phrase in qspan is interrupted by
            # unknown or stopwords.
            #
            # Do not check the last span position of a key phrase since unknown
            # and stop is a number of words after a given span position and we
            # would not care for what unknown words show up after a key phrase
            # ends
            key_phrase_spans_minus_last_position = Span(key_phrase_span.start, key_phrase_span.end - 1)
            for qpos, ipos in zip(match.qspan, match.ispan):
                if ipos in key_phrase_spans_minus_last_position:
                    if qpos in unknown_by_pos or qpos in stopwords_by_pos:
                        has_key_phrases = False
                        break

        if has_key_phrases:
            kept.append(match)
        else:
            discarded.append(match)

    return kept, discarded


def refine_matches(
    matches,
    query=None,
    min_score=0,
    filter_false_positive=True,
    merge=True,
    trace_basic=TRACE,
    trace=TRACE_REFINE,
):
    """
    Return a filtered list of kept LicenseMatch matches and a list of
    discardable matches given a `matches` list of LicenseMatch by removing
    matches that do not mee certain criteria as defined in multiple filters.
    """
    if trace_basic:
        logger_debug()
        logger_debug(' #####refine_matches: STARTING matches#', len(matches))
    if trace:
        for m in matches:
            logger_debug(m)

    if merge:
        matches = merge_matches(matches)
        if trace_basic:
            logger_debug('     ##### refine_matches: STARTING MERGED_matches#:', len(matches))

    def _log(_matches, _discarded, msg):
        if trace_basic:
            logger_debug('   #####refine_matches: ', msg, '#', len(matches))

        if trace:
            for m in matches:
                logger_debug(m)

        if trace_basic:
            logger_debug('   #####refine_matches: NOT', msg, '#', len(_discarded))

        if trace:
            for m in matches:
                logger_debug(m)

    # FIXME: we should have only a single loop on all the matches at once!!
    # and not 10's of loops!!!

    all_discarded = []

    matches, discarded = filter_below_rule_minimum_coverage(matches)
    all_discarded.extend(discarded)
    _log(matches, discarded, 'ABOVE MIN COVERAGE')

    matches, discarded = filter_matches_to_spurious_single_token(matches, query)
    all_discarded.extend(discarded)
    _log(matches, discarded, 'MORE THAN ONE NON SPURIOUS TOKEN')

    matches, discarded = filter_too_short_matches(matches)
    all_discarded.extend(discarded)
    _log(matches, discarded, 'LONG ENOUGH')

    matches, discarded = filter_short_matches_scattered_on_too_many_lines(matches)
    all_discarded.extend(discarded)
    _log(matches, discarded, 'ACCEPTABLE IF NOT SHORT SCATTERED')

    matches, discarded = filter_invalid_matches_to_single_word_in_binaries(matches)
    all_discarded.extend(discarded)
    _log(matches, discarded, 'MORE THAN ONE NON INVALID TOKEN IN BINARY')

    matches, discarded = filter_spurious_matches(matches)
    all_discarded.extend(discarded)
    _log(matches, discarded, 'GOOD')

    matches, discarded = filter_key_phrase_spans(matches)
    all_discarded.extend(discarded)
    _log(matches, discarded, 'KEY PHRASES')

    matches = merge_matches(matches)

    if trace_basic:
        logger_debug(' #####refine_matches: before FILTER matches#', len(matches))
    if trace:
        for m in matches:
            logger_debug(m)

    matches, discarded_contained = filter_contained_matches(matches)
    _log(matches, discarded_contained, 'NON CONTAINED')

    matches, discarded_overlapping = filter_overlapping_matches(matches)
    _log(matches, discarded_overlapping, 'NON OVERLAPPING')

    if discarded_contained:
        to_keep, discarded_contained = restore_non_overlapping(matches, discarded_contained)
        matches.extend(to_keep)
        all_discarded.extend(discarded_contained)
        _log(to_keep, discarded_contained, 'NON CONTAINED REFINED')

    if discarded_overlapping:
        to_keep, discarded_overlapping = restore_non_overlapping(matches, discarded_overlapping)
        matches.extend(to_keep)
        all_discarded.extend(discarded_overlapping)
        _log(to_keep, discarded_overlapping, 'NON OVERLAPPING REFINED')

    matches, discarded_contained = filter_contained_matches(matches)
    all_discarded.extend(discarded_contained)
    _log(matches, discarded_contained, 'NON CONTAINED')

    matches, discarded = filter_non_continuous_matches(matches)
    all_discarded.extend(discarded)
    _log(matches, discarded, 'ACCEPTABLE IF CONTINUOUS WORDS')

    if filter_false_positive:
        matches, discarded = filter_false_positive_matches(matches)
        all_discarded.extend(discarded)
        _log(matches, discarded, 'TRUE POSITIVE')

    if min_score:
        matches, discarded = filter_matches_below_minimum_score(matches, min_score=min_score)
        all_discarded.extend(discarded)
        _log(matches, discarded, 'HIGH ENOUGH SCORE')

    if merge:
        matches = merge_matches(matches)

    if trace:
        logger_debug('   ##### refine_matches: FINAL MERGED_matches#:', len(matches))
        for m in matches:
            logger_debug(m)

    return matches, all_discarded


@attr.s(slots=True, frozen=True)
class Token(object):
    """
    Used to represent a token in collected query-side matched texts and SPDX
    identifiers.
    """
    # original text value for this token.
    value = attr.ib()
    # line number, one-based
    line_num = attr.ib()
    # absolute position for known tokens, zero-based. -1 for unknown tokens
    pos = attr.ib(default=-1)
    # True if text/alpha False if this is punctuation or spaces
    is_text = attr.ib(default=False)
    # True if part of a match
    is_matched = attr.ib(default=False)
    # True if this is a known token
    is_known = attr.ib(default=False)


def tokenize_matched_text(location, query_string, dictionary, start_line=1, _cache={}):
    """
    Return a list of Token objects with pos and line number collected from the
    file at `location` or the `query_string` string. `dictionary` is the index
    mapping a token string to a token id.

    NOTE: the _cache={} arg IS A GLOBAL mutable by design.
    """
    key = location, query_string, start_line
    cached = _cache.get(key)
    if cached:
        return cached
    # we only cache the last call
    _cache.clear()
    _cache[key] = result = list(
        _tokenize_matched_text(
            location=location,
            query_string=query_string,
            dictionary=dictionary,
            start_line=start_line,
        )
    )
    return result


def _tokenize_matched_text(
    location,
    query_string,
    dictionary,
    start_line=1,
    trace=TRACE_MATCHED_TEXT_DETAILS,
):
    """
    Yield Token objects with pos and line number collected from the file at
    `location` or the `query_string` string. `dictionary` is the index mapping
    of tokens to token ids.
    """
    pos = 0
    qls = query.query_lines(
        location=location,
        query_string=query_string,
        strip=False,
        start_line=start_line,
    )
    for line_num, line in qls:
        if trace:
            logger_debug('  _tokenize_matched_text:',
                'line_num:', line_num,
                'line:', line)

        for is_text, token_str in matched_query_text_tokenizer(line):
            if trace:
                logger_debug('     is_text:', is_text, 'token_str:', repr(token_str))

            # Determine if a token is is_known in the license index or not. This
            # is essential as we need to realign the query-time tokenization
            # with the full text to report proper matches.
            if is_text and token_str and token_str.strip():

                # we retokenize using the query tokenizer:
                # 1. to lookup for is_known tokens in the index dictionary

                # 2. to ensure the number of tokens is the same in both
                # tokenizers (though, of course, the case will differ as the
                # regular query tokenizer ignores case and punctuations).

                # NOTE: we have a rare Unicode bug/issue because of some Unicode
                # codepoint such as some Turkish characters that decompose to
                # char + punct when casefolded. This should be fixed in Unicode
                # release 14 and up and likely implemented in Python 3.10 and up
                # See https://github.com/nexB/scancode-toolkit/issues/1872
                # See also: https://bugs.python.org/issue34723#msg359514
                qtokenized = list(index_tokenizer(token_str))
                if not qtokenized:

                    yield Token(
                        value=token_str,
                        line_num=line_num,
                        is_text=is_text,
                        is_known=False,
                        pos=-1,
                    )

                elif len(qtokenized) == 1:
                    is_known = qtokenized[0] in dictionary
                    if is_known:
                        p = pos
                        pos += 1
                    else:
                        p = -1

                    yield Token(
                        value=token_str,
                        line_num=line_num,
                        is_text=is_text,
                        is_known=is_known,
                        pos=p,
                    )
                else:
                    # we have two or more tokens from the original query mapped
                    # to a single matched text tokenizer token.
                    for qtoken in qtokenized:
                        is_known = qtoken in dictionary
                        if is_known:
                            p = pos
                            pos += 1
                        else:
                            p = -1

                        yield Token(
                            value=qtoken,
                            line_num=line_num,
                            is_text=is_text,
                            is_known=is_known,
                            pos=p,
                        )
            else:

                yield Token(
                    value=token_str,
                    line_num=line_num,
                    is_text=False,
                    is_known=False,
                    pos=-1,
                )


def reportable_tokens(
    tokens,
    match_qspan,
    start_line,
    end_line,
    whole_lines=False,
    trace=TRACE_MATCHED_TEXT_DETAILS
):
    """
    Yield Tokens from a `tokens` iterable of Token objects (built from a query-
    side scanned file or string) that are inside a `match_qspan` matched Span
    starting at `start_line` and ending at `end_line`. If whole_lines is True,
    also yield unmatched Tokens that are before and after the match and on the
    first and last line of a match (unless the lines are very long text lines or
    the match is from binary content.)

    As a side effect, known matched tokens are tagged as is_matched=True if they
    are matched.

    If `whole_lines` is True, any token within matched lines range is included.
    Otherwise, a token is included if its position is within the matched
    match_qspan or it is a punctuation token immediately after the matched
    match_qspan even though not matched.
    """
    start = match_qspan.start
    end = match_qspan.end

    started = False
    finished = False

    end_pos = 0
    last_pos = 0
    for real_pos, tok in enumerate(tokens):
        if trace:
            logger_debug('reportable_tokens: processing', real_pos, tok)

        # ignore tokens outside the matched lines range
        if tok.line_num < start_line:
            if trace:
                logger_debug('  tok.line_num < start_line:', tok.line_num, '<', start_line)

            continue

        if tok.line_num > end_line:
            if trace:
                logger_debug('  tok.line_num > end_line', tok.line_num, '>', end_line)

            break

        if trace:
            logger_debug('reportable_tokens:', real_pos, tok)

        is_included = False

        # tagged known matched tokens (useful for highlighting)
        if tok.pos != -1 and tok.is_known and tok.pos in match_qspan:
            tok = attr.evolve(tok, is_matched=True)
            is_included = True
            if trace:
                logger_debug('  tok.is_matched = True', 'match_qspan:', match_qspan)
        else:
            if trace:
                logger_debug(
                    '  unmatched token: tok.is_matched = False',
                    'match_qspan:', match_qspan,
                    'tok.pos in match_qspan:', tok.pos in match_qspan,
                )

        if whole_lines:
            # we only work on matched lines so no need to test further
            # if start_line <= tok.line_num <= end_line.
            if trace:
                logger_debug('  whole_lines')

            is_included = True

        else:
            # Are we in the match_qspan range or a punctuation right before or after
            # that range?

            # start
            if not started and tok.pos == start:
                started = True
                if trace:
                    logger_debug('  start')

                is_included = True

            # middle
            if started and not finished:
                if trace:
                    logger_debug('    middle')

                is_included = True

            if tok.pos == end:
                if trace:
                    logger_debug('  at end')

                finished = True
                started = False
                end_pos = real_pos

            # one punctuation token after a match
            if finished and not started and end_pos and last_pos == end_pos:
                end_pos = 0
                if not tok.is_text:
                    # strip the trailing spaces of the last token
                    if tok.value.strip():
                        if trace:
                            logger_debug('  end yield')

                        is_included = True

        last_pos = real_pos
        if is_included:
            yield tok


def get_full_matched_text(
    match,
    location=None,
    query_string=None,
    idx=None,
    whole_lines=False,
    highlight=True,
    highlight_matched=u'%s',
    highlight_not_matched=u'[%s]',
    stopwords=STOPWORDS,
    _usecache=True,
    trace=TRACE_MATCHED_TEXT,
):
    """
    Yield unicode strings corresponding to the full matched query text
    given a query file at `location` or a `query_string`, a `match` LicenseMatch
    and an `idx` LicenseIndex.

    This contains the full text including punctuations and spaces that are not
    participating in the match proper including leading and trailing punctuations.

    If `whole_lines` is True, the unmatched part at the start of the first
    matched line and the unmatched part at the end of the last matched lines are
    also included in the returned text (unless the line is very long).

    If `highlight` is True, each token is formatted for "highlighting" and
    emphasis with the `highlight_matched` format string for matched tokens or to
    the `highlight_not_matched` for tokens not matched. The default is to
    enclose an unmatched token sequence in [] square brackets. Punctuation is
    not highlighted.
    """
    if trace:
        logger_debug('get_full_matched_text:  match:', match)
        logger_debug('get_full_matched_text:  location:', location)
        logger_debug('get_full_matched_text:  query_string :', query_string)

    assert location or query_string
    assert idx
    # Create and process a stream of Tokens
    if not _usecache:
        # for testing only, reset cache on each call
        tokens = tokenize_matched_text(
            location=location,
            query_string=query_string,
            dictionary=idx.dictionary,
            start_line=match.query.start_line,
            _cache={},
        )
    else:
        tokens = tokenize_matched_text(
            location=location,
            query_string=query_string,
            dictionary=idx.dictionary,
            start_line=match.query.start_line,
        )

    if trace:
        tokens = list(tokens)
        print()
        logger_debug('get_full_matched_text:  tokens:')
        for t in tokens:
            print('    ', t)
        print()

    tokens = reportable_tokens(
        tokens=tokens,
        match_qspan=match.qspan,
        start_line=match.start_line,
        end_line=match.end_line,
        whole_lines=whole_lines,
    )

    if trace:
        tokens = list(tokens)
        logger_debug('get_full_matched_text:  reportable_tokens:')
        for t in tokens:
            print(t)
        print()

    # Finally yield strings with eventual highlightings
    for token in tokens:
        val = token.value
        if not highlight:
            yield val
        else:
            if token.is_text and val.lower() not in stopwords:
                if token.is_matched:
                    yield highlight_matched % val
                else:
                    yield highlight_not_matched % val
            else:
                # we do not highlight punctuation and stopwords.
                yield val<|MERGE_RESOLUTION|>--- conflicted
+++ resolved
@@ -79,6 +79,7 @@
     or TRACE_MATCHED_TEXT
     or TRACE_MATCHED_TEXT_DETAILS
     or TRACE_FILTER_SINGLE_WORD_BINARY
+    or TRACE_KEY_PHRASES
 ):
 
     use_print = True
@@ -460,7 +461,6 @@
             stopwords_pos = (pos for pos in stopwords_pos if pos != qspe)
             qry_stopxpos = query.stopwords_by_pos
             return any(qry_stopxpos.get(pos, 0) for pos in stopwords_pos)
-<<<<<<< HEAD
 
     def is_continuous(self):
         """
@@ -471,8 +471,6 @@
             self.len() == self.qrange() == self.qmagnitude()
             and not self.qcontains_stopwords()
         )
-=======
->>>>>>> c100d815
 
     def qrange(self):
         """
@@ -1452,11 +1450,7 @@
     return kept, discarded
 
 
-<<<<<<< HEAD
 def filter_matches_to_spurious_single_token(
-=======
-def filter_spurious_single_token(
->>>>>>> c100d815
     matches,
     query=None,
     unknown_count=5,
