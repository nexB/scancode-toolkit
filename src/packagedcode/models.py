--- conflicted
+++ resolved
@@ -1117,14 +1117,8 @@
 
 
 @attr.s()
-<<<<<<< HEAD
-class MeteorPackage(Package, PackageManifest):
+class MeteorPackage(PackageData, PackageDataFile):
     file_patterns = ('package.js',)    default_type = 'meteor'
-=======
-class MeteorPackage(PackageData, PackageDataFile):
-    file_patterns = ('package.js',)
-    default_type = 'meteor'
->>>>>>> 86c7db59
     default_primary_language = 'JavaScript'
 
 
