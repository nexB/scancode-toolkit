{
  "headers": [
    {
      "tool_name": "scancode-toolkit",
      "options": {
        "input": "<path>",
        "--consolidate": true,
        "--copyright": true,
        "--info": true,
        "--json": "<file>",
        "--license": true,
        "--package": true
      },
      "notice": "Generated with ScanCode and provided on an \"AS IS\" BASIS, WITHOUT WARRANTIES\nOR CONDITIONS OF ANY KIND, either express or implied. No content created from\nScanCode should be considered or used as legal advice. Consult an Attorney\nfor any legal advice.\nScanCode is a free software code scanning tool from nexB Inc. and others.\nVisit https://github.com/nexB/scancode-toolkit/ for support and download.",
      "message": null,
      "errors": [],
      "extra_data": {
        "files_count": 8
      }
    }
  ],
  "consolidated_components": [
    {
      "type": "build",
      "identifier": "demo_1",
      "consolidated_license_expression": null,
      "consolidated_holders": [],
      "consolidated_copyright": "Copyright (c) ",
      "core_license_expression": null,
      "core_holders": [],
      "other_license_expression": null,
      "other_holders": [],
      "files_count": 1
    },
    {
      "type": "license-holders",
      "identifier": "the_apache_software_foundation_1",
      "consolidated_license_expression": "apache-2.0",
      "consolidated_holders": [
        "The Apache Software Foundation"
      ],
      "consolidated_copyright": "Copyright (c) The Apache Software Foundation",
      "core_license_expression": "apache-2.0",
      "core_holders": [
        "The Apache Software Foundation"
      ],
      "other_license_expression": null,
      "other_holders": [],
      "files_count": 3
    }
  ],
  "consolidated_packages": [
    {
      "type": "npm",
      "namespace": null,
      "name": "test-package",
      "version": "0.0.1",
      "qualifiers": null,
      "subpath": null,
      "primary_language": "JavaScript",
      "description": null,
      "release_date": null,
      "parties": [],
      "keywords": [],
      "homepage_url": null,
      "download_url": "https://registry.npmjs.org/test-package/-/test-package-0.0.1.tgz",
      "size": null,
      "sha1": null,
      "md5": null,
      "sha256": null,
      "sha512": null,
      "bug_tracking_url": null,
      "code_view_url": null,
      "vcs_url": null,
      "copyright": null,
      "license_expression": "apache-2.0",
      "declared_license": [
        "apache-2.0"
      ],
      "notice_text": null,
      "manifest_path": "package.json",
      "dependencies": [],
      "contains_source_code": null,
      "source_packages": [],
      "purl": "pkg:npm/test-package@0.0.1",
      "repository_homepage_url": "https://www.npmjs.com/package/test-package",
      "repository_download_url": "https://registry.npmjs.org/test-package/-/test-package-0.0.1.tgz",
      "api_data_url": "https://registry.npmjs.org/test-package/0.0.1",
      "identifier": "pkg_npm_test_package_0_0_1_1",
      "consolidated_license_expression": "apache-2.0 AND gpl-1.0-plus AND unknown",
      "consolidated_holders": [
        "IBM Corp.",
        "The Apache Software",
        "The Apache Software Foundation"
      ],
      "consolidated_copyright": "Copyright (c) IBM Corp., The Apache Software, The Apache Software Foundation",
      "core_license_expression": "apache-2.0",
      "core_holders": [],
      "other_license_expression": "apache-2.0 AND gpl-1.0-plus AND unknown",
      "other_holders": [
        "IBM Corp.",
        "The Apache Software",
        "The Apache Software Foundation"
      ],
      "files_count": 3
    }
  ],
  "files": [
    {
      "path": "component-package-build",
      "type": "directory",
      "name": "component-package-build",
      "base_name": "component-package-build",
      "extension": "",
      "size": 0,
      "sha1": null,
      "md5": null,
      "mime_type": null,
      "file_type": null,
      "programming_language": null,
      "is_binary": false,
      "is_text": false,
      "is_archive": false,
      "is_media": false,
      "is_source": false,
      "is_script": false,
      "licenses": [],
      "license_expressions": [],
      "copyrights": [],
      "holders": [],
      "authors": [],
      "packages": [],
      "consolidated_to": [],
      "files_count": 8,
      "dirs_count": 3,
      "size_count": 738,
      "scan_errors": []
    },
    {
      "path": "component-package-build/build",
      "type": "directory",
      "name": "build",
      "base_name": "build",
      "extension": "",
      "size": 0,
      "sha1": null,
      "md5": null,
      "mime_type": null,
      "file_type": null,
      "programming_language": null,
      "is_binary": false,
      "is_text": false,
      "is_archive": false,
      "is_media": false,
      "is_source": false,
      "is_script": false,
      "licenses": [],
      "license_expressions": [],
      "copyrights": [],
      "holders": [],
      "authors": [],
<<<<<<< HEAD
=======
      "packages": [],
      "consolidated_to": [
        "build_1"
      ],
      "files_count": 1,
      "dirs_count": 0,
      "size_count": 261,
      "scan_errors": []
    },
    {
      "path": "component-package-build/build/BUCK",
      "type": "file",
      "name": "BUCK",
      "base_name": "BUCK",
      "extension": "",
      "size": 261,
      "sha1": "9c34c25b3c03dfd10ecdea708760ca28f1ded7cb",
      "md5": "c0ec3769ff4b88cac753fb58fea83cfb",
      "mime_type": "text/plain",
      "file_type": "ASCII text",
      "programming_language": null,
      "is_binary": false,
      "is_text": true,
      "is_archive": false,
      "is_media": false,
      "is_source": false,
      "is_script": false,
      "licenses": [],
      "license_expressions": [],
      "copyrights": [],
      "holders": [],
      "authors": [],
>>>>>>> 368ea9f1
      "packages": [
        {
          "type": "buck",
          "namespace": null,
          "name": "demo",
          "version": null,
          "qualifiers": null,
          "subpath": null,
          "primary_language": null,
          "description": null,
          "release_date": null,
          "parties": [],
          "keywords": [],
          "homepage_url": null,
          "download_url": null,
          "size": null,
          "sha1": null,
          "md5": null,
          "sha256": null,
          "sha512": null,
          "bug_tracking_url": null,
          "code_view_url": null,
          "vcs_url": null,
          "copyright": null,
          "license_expression": null,
          "declared_license": [],
          "notice_text": null,
          "manifest_path": "BUCK",
          "dependencies": [],
          "contains_source_code": null,
          "source_packages": []
        }
      ],
      "consolidated_to": [
        "demo_1"
      ],
      "files_count": 1,
      "dirs_count": 0,
      "size_count": 261,
      "scan_errors": []
    },
    {
      "path": "component-package-build/build/BUCK",
      "type": "file",
      "name": "BUCK",
      "base_name": "BUCK",
      "extension": "",
      "size": 261,
      "sha1": "9c34c25b3c03dfd10ecdea708760ca28f1ded7cb",
      "md5": "c0ec3769ff4b88cac753fb58fea83cfb",
      "mime_type": "text/plain",
      "file_type": "ASCII text",
      "programming_language": null,
      "is_binary": false,
      "is_text": true,
      "is_archive": false,
      "is_media": false,
      "is_source": false,
      "is_script": false,
      "licenses": [],
      "license_expressions": [],
      "copyrights": [],
      "holders": [],
      "authors": [],
      "packages": [],
      "consolidated_to": [
        "demo_1"
      ],
      "files_count": 0,
      "dirs_count": 0,
      "size_count": 0,
      "scan_errors": []
    },
    {
      "path": "component-package-build/component",
      "type": "directory",
      "name": "component",
      "base_name": "component",
      "extension": "",
      "size": 0,
      "sha1": null,
      "md5": null,
      "mime_type": null,
      "file_type": null,
      "programming_language": null,
      "is_binary": false,
      "is_text": false,
      "is_archive": false,
      "is_media": false,
      "is_source": false,
      "is_script": false,
      "licenses": [],
      "license_expressions": [],
      "copyrights": [],
      "holders": [],
      "authors": [],
      "packages": [],
      "consolidated_to": [
        "the_apache_software_foundation_1"
      ],
      "files_count": 4,
      "dirs_count": 0,
      "size_count": 202,
      "scan_errors": []
    },
    {
      "path": "component-package-build/component/src1",
      "type": "file",
      "name": "src1",
      "base_name": "src1",
      "extension": "",
      "size": 56,
      "sha1": "f3eae084a5690638fd1ada38e653a94179f14263",
      "md5": "7e0e8162de50e718e248ccd7a2d2cb65",
      "mime_type": "text/plain",
      "file_type": "ASCII text",
      "programming_language": null,
      "is_binary": false,
      "is_text": true,
      "is_archive": false,
      "is_media": false,
      "is_source": false,
      "is_script": false,
      "licenses": [
        {
          "key": "apache-2.0",
          "score": 50.0,
          "name": "Apache License 2.0",
          "short_name": "Apache 2.0",
          "category": "Permissive",
          "is_exception": false,
          "owner": "Apache Software Foundation",
          "homepage_url": "http://www.apache.org/licenses/",
          "text_url": "http://www.apache.org/licenses/LICENSE-2.0",
          "reference_url": "https://enterprise.dejacode.com/urn/urn:dje:license:apache-2.0",
          "spdx_license_key": "Apache-2.0",
          "spdx_url": "https://spdx.org/licenses/Apache-2.0",
          "start_line": 2,
          "end_line": 2,
          "matched_rule": {
            "identifier": "spdx_license_id_apache-2.0_for_apache-2.0.RULE",
            "license_expression": "apache-2.0",
            "licenses": [
              "apache-2.0"
            ],
            "is_license_text": false,
            "is_license_notice": false,
            "is_license_reference": true,
            "is_license_tag": false,
            "matcher": "2-aho",
            "rule_length": 3,
            "matched_length": 3,
            "match_coverage": 100.0,
            "rule_relevance": 50.0
          }
        }
      ],
      "license_expressions": [
        "apache-2.0"
      ],
      "copyrights": [
        {
          "value": "Copyright (c) The Apache Software Foundation",
          "start_line": 1,
          "end_line": 2
        }
      ],
      "holders": [
        {
          "value": "The Apache Software Foundation",
          "start_line": 1,
          "end_line": 2
        }
      ],
      "authors": [],
      "packages": [],
      "consolidated_to": [
        "the_apache_software_foundation_1"
      ],
      "files_count": 0,
      "dirs_count": 0,
      "size_count": 0,
      "scan_errors": []
    },
    {
      "path": "component-package-build/component/src2",
      "type": "file",
      "name": "src2",
      "base_name": "src2",
      "extension": "",
      "size": 56,
      "sha1": "f3eae084a5690638fd1ada38e653a94179f14263",
      "md5": "7e0e8162de50e718e248ccd7a2d2cb65",
      "mime_type": "text/plain",
      "file_type": "ASCII text",
      "programming_language": null,
      "is_binary": false,
      "is_text": true,
      "is_archive": false,
      "is_media": false,
      "is_source": false,
      "is_script": false,
      "licenses": [
        {
          "key": "apache-2.0",
          "score": 50.0,
          "name": "Apache License 2.0",
          "short_name": "Apache 2.0",
          "category": "Permissive",
          "is_exception": false,
          "owner": "Apache Software Foundation",
          "homepage_url": "http://www.apache.org/licenses/",
          "text_url": "http://www.apache.org/licenses/LICENSE-2.0",
          "reference_url": "https://enterprise.dejacode.com/urn/urn:dje:license:apache-2.0",
          "spdx_license_key": "Apache-2.0",
          "spdx_url": "https://spdx.org/licenses/Apache-2.0",
          "start_line": 2,
          "end_line": 2,
          "matched_rule": {
            "identifier": "spdx_license_id_apache-2.0_for_apache-2.0.RULE",
            "license_expression": "apache-2.0",
            "licenses": [
              "apache-2.0"
            ],
            "is_license_text": false,
            "is_license_notice": false,
            "is_license_reference": true,
            "is_license_tag": false,
            "matcher": "2-aho",
            "rule_length": 3,
            "matched_length": 3,
            "match_coverage": 100.0,
            "rule_relevance": 50.0
          }
        }
      ],
      "license_expressions": [
        "apache-2.0"
      ],
      "copyrights": [
        {
          "value": "Copyright (c) The Apache Software Foundation",
          "start_line": 1,
          "end_line": 2
        }
      ],
      "holders": [
        {
          "value": "The Apache Software Foundation",
          "start_line": 1,
          "end_line": 2
        }
      ],
      "authors": [],
      "packages": [],
      "consolidated_to": [
        "the_apache_software_foundation_1"
      ],
      "files_count": 0,
      "dirs_count": 0,
      "size_count": 0,
      "scan_errors": []
    },
    {
      "path": "component-package-build/component/src3",
      "type": "file",
      "name": "src3",
      "base_name": "src3",
      "extension": "",
      "size": 56,
      "sha1": "f3eae084a5690638fd1ada38e653a94179f14263",
      "md5": "7e0e8162de50e718e248ccd7a2d2cb65",
      "mime_type": "text/plain",
      "file_type": "ASCII text",
      "programming_language": null,
      "is_binary": false,
      "is_text": true,
      "is_archive": false,
      "is_media": false,
      "is_source": false,
      "is_script": false,
      "licenses": [
        {
          "key": "apache-2.0",
          "score": 50.0,
          "name": "Apache License 2.0",
          "short_name": "Apache 2.0",
          "category": "Permissive",
          "is_exception": false,
          "owner": "Apache Software Foundation",
          "homepage_url": "http://www.apache.org/licenses/",
          "text_url": "http://www.apache.org/licenses/LICENSE-2.0",
          "reference_url": "https://enterprise.dejacode.com/urn/urn:dje:license:apache-2.0",
          "spdx_license_key": "Apache-2.0",
          "spdx_url": "https://spdx.org/licenses/Apache-2.0",
          "start_line": 2,
          "end_line": 2,
          "matched_rule": {
            "identifier": "spdx_license_id_apache-2.0_for_apache-2.0.RULE",
            "license_expression": "apache-2.0",
            "licenses": [
              "apache-2.0"
            ],
            "is_license_text": false,
            "is_license_notice": false,
            "is_license_reference": true,
            "is_license_tag": false,
            "matcher": "2-aho",
            "rule_length": 3,
            "matched_length": 3,
            "match_coverage": 100.0,
            "rule_relevance": 50.0
          }
        }
      ],
      "license_expressions": [
        "apache-2.0"
      ],
      "copyrights": [
        {
          "value": "Copyright (c) The Apache Software Foundation",
          "start_line": 1,
          "end_line": 2
        }
      ],
      "holders": [
        {
          "value": "The Apache Software Foundation",
          "start_line": 1,
          "end_line": 2
        }
      ],
      "authors": [],
      "packages": [],
      "consolidated_to": [
        "the_apache_software_foundation_1"
      ],
      "files_count": 0,
      "dirs_count": 0,
      "size_count": 0,
      "scan_errors": []
    },
    {
      "path": "component-package-build/component/src4",
      "type": "file",
      "name": "src4",
      "base_name": "src4",
      "extension": "",
      "size": 34,
      "sha1": "ce82bf2d5d3e79dabf5960159d1e14e46560da63",
      "md5": "5817e002d5c6420ebcd4dfa66e500f10",
      "mime_type": "text/plain",
      "file_type": "ASCII text",
      "programming_language": null,
      "is_binary": false,
      "is_text": true,
      "is_archive": false,
      "is_media": false,
      "is_source": false,
      "is_script": false,
      "licenses": [
        {
          "key": "lgpl-2.0",
          "score": 80.0,
          "name": "GNU Library General Public License 2.0",
          "short_name": "LGPL 2.0",
          "category": "Copyleft Limited",
          "is_exception": false,
          "owner": "Free Software Foundation (FSF)",
          "homepage_url": "http://www.gnu.org/licenses/old-licenses/lgpl-2.0.html",
          "text_url": "http://www.gnu.org/licenses/lgpl-2.0.html",
          "reference_url": "https://enterprise.dejacode.com/urn/urn:dje:license:lgpl-2.0",
          "spdx_license_key": "LGPL-2.0-only",
          "spdx_url": "https://spdx.org/licenses/LGPL-2.0-only",
          "start_line": 2,
          "end_line": 2,
          "matched_rule": {
            "identifier": "lgpl-2.0_bare_id.RULE",
            "license_expression": "lgpl-2.0",
            "licenses": [
              "lgpl-2.0"
            ],
            "is_license_text": false,
            "is_license_notice": false,
            "is_license_reference": false,
            "is_license_tag": true,
            "matcher": "2-aho",
            "rule_length": 3,
            "matched_length": 3,
            "match_coverage": 100.0,
            "rule_relevance": 80.0
          }
        }
      ],
      "license_expressions": [
        "lgpl-2.0"
      ],
      "copyrights": [
        {
          "value": "Copyright (c) nexB, Inc.",
          "start_line": 1,
          "end_line": 2
        }
      ],
      "holders": [
        {
          "value": "nexB, Inc.",
          "start_line": 1,
          "end_line": 2
        }
      ],
      "authors": [],
      "packages": [],
      "consolidated_to": [],
      "files_count": 0,
      "dirs_count": 0,
      "size_count": 0,
      "scan_errors": []
    },
    {
      "path": "component-package-build/package",
      "type": "directory",
      "name": "package",
      "base_name": "package",
      "extension": "",
      "size": 0,
      "sha1": null,
      "md5": null,
      "mime_type": null,
      "file_type": null,
      "programming_language": null,
      "is_binary": false,
      "is_text": false,
      "is_archive": false,
      "is_media": false,
      "is_source": false,
      "is_script": false,
      "licenses": [],
      "license_expressions": [],
      "copyrights": [],
      "holders": [],
      "authors": [],
<<<<<<< HEAD
      "packages": [
        {
          "type": "npm",
          "namespace": null,
          "name": "test-package",
          "version": "0.0.1",
          "qualifiers": null,
          "subpath": null,
          "primary_language": "JavaScript",
          "description": null,
          "release_date": null,
          "parties": [],
          "keywords": [],
          "homepage_url": null,
          "download_url": "https://registry.npmjs.org/test-package/-/test-package-0.0.1.tgz",
          "size": null,
          "sha1": null,
          "md5": null,
          "sha256": null,
          "sha512": null,
          "bug_tracking_url": null,
          "code_view_url": null,
          "vcs_url": null,
          "copyright": null,
          "license_expression": "apache-2.0",
          "declared_license": [
            "apache-2.0"
          ],
          "notice_text": null,
          "manifest_path": "package.json",
          "dependencies": [],
          "contains_source_code": null,
          "source_packages": []
        }
      ],
=======
      "packages": [],
>>>>>>> 368ea9f1
      "consolidated_to": [
        "pkg_npm_test_package_0_0_1_1"
      ],
      "files_count": 3,
      "dirs_count": 0,
      "size_count": 275,
      "scan_errors": []
    },
    {
      "path": "component-package-build/package/package.json",
      "type": "file",
      "name": "package.json",
      "base_name": "package",
      "extension": ".json",
      "size": 141,
      "sha1": "a4a4a28858425dfb6795ff4eb7b397846f03fda9",
      "md5": "e10ff141105dc64fbde2dc77c61275db",
      "mime_type": "text/plain",
      "file_type": "ASCII text",
      "programming_language": null,
      "is_binary": false,
      "is_text": true,
      "is_archive": false,
      "is_media": false,
      "is_source": false,
      "is_script": false,
      "licenses": [
        {
          "key": "apache-2.0",
          "score": 100.0,
          "name": "Apache License 2.0",
          "short_name": "Apache 2.0",
          "category": "Permissive",
          "is_exception": false,
          "owner": "Apache Software Foundation",
          "homepage_url": "http://www.apache.org/licenses/",
          "text_url": "http://www.apache.org/licenses/LICENSE-2.0",
          "reference_url": "https://enterprise.dejacode.com/urn/urn:dje:license:apache-2.0",
          "spdx_license_key": "Apache-2.0",
          "spdx_url": "https://spdx.org/licenses/Apache-2.0",
          "start_line": 5,
          "end_line": 5,
          "matched_rule": {
            "identifier": "apache-2.0_65.RULE",
            "license_expression": "apache-2.0",
            "licenses": [
              "apache-2.0"
            ],
            "is_license_text": false,
            "is_license_notice": false,
            "is_license_reference": false,
            "is_license_tag": true,
            "matcher": "2-aho",
            "rule_length": 4,
            "matched_length": 4,
            "match_coverage": 100.0,
            "rule_relevance": 100.0
          }
        }
      ],
      "license_expressions": [
        "apache-2.0"
      ],
      "copyrights": [
        {
          "value": "Copyright (c) The Apache Software",
          "start_line": 4,
          "end_line": 5
        }
      ],
      "holders": [
        {
          "value": "The Apache Software",
          "start_line": 4,
          "end_line": 5
        }
      ],
      "authors": [],
      "packages": [],
      "consolidated_to": [
        "pkg_npm_test_package_0_0_1_1"
      ],
      "files_count": 0,
      "dirs_count": 0,
      "size_count": 0,
      "scan_errors": []
    },
    {
      "path": "component-package-build/package/src1",
      "type": "file",
      "name": "src1",
      "base_name": "src1",
      "extension": "",
      "size": 56,
      "sha1": "f3eae084a5690638fd1ada38e653a94179f14263",
      "md5": "7e0e8162de50e718e248ccd7a2d2cb65",
      "mime_type": "text/plain",
      "file_type": "ASCII text",
      "programming_language": null,
      "is_binary": false,
      "is_text": true,
      "is_archive": false,
      "is_media": false,
      "is_source": false,
      "is_script": false,
      "licenses": [
        {
          "key": "apache-2.0",
          "score": 50.0,
          "name": "Apache License 2.0",
          "short_name": "Apache 2.0",
          "category": "Permissive",
          "is_exception": false,
          "owner": "Apache Software Foundation",
          "homepage_url": "http://www.apache.org/licenses/",
          "text_url": "http://www.apache.org/licenses/LICENSE-2.0",
          "reference_url": "https://enterprise.dejacode.com/urn/urn:dje:license:apache-2.0",
          "spdx_license_key": "Apache-2.0",
          "spdx_url": "https://spdx.org/licenses/Apache-2.0",
          "start_line": 2,
          "end_line": 2,
          "matched_rule": {
            "identifier": "spdx_license_id_apache-2.0_for_apache-2.0.RULE",
            "license_expression": "apache-2.0",
            "licenses": [
              "apache-2.0"
            ],
            "is_license_text": false,
            "is_license_notice": false,
            "is_license_reference": true,
            "is_license_tag": false,
            "matcher": "2-aho",
            "rule_length": 3,
            "matched_length": 3,
            "match_coverage": 100.0,
            "rule_relevance": 50.0
          }
        }
      ],
      "license_expressions": [
        "apache-2.0"
      ],
      "copyrights": [
        {
          "value": "Copyright (c) The Apache Software Foundation",
          "start_line": 1,
          "end_line": 2
        }
      ],
      "holders": [
        {
          "value": "The Apache Software Foundation",
          "start_line": 1,
          "end_line": 2
        }
      ],
      "authors": [],
      "packages": [],
      "consolidated_to": [
        "pkg_npm_test_package_0_0_1_1"
      ],
      "files_count": 0,
      "dirs_count": 0,
      "size_count": 0,
      "scan_errors": []
    },
    {
      "path": "component-package-build/package/src2",
      "type": "file",
      "name": "src2",
      "base_name": "src2",
      "extension": "",
      "size": 78,
      "sha1": "ddbbd1133bac042f1c1bcbd4aa31337756837271",
      "md5": "79cb837ae2b9a134e62b7bf3762b5ddc",
      "mime_type": "text/plain",
      "file_type": "ASCII text",
      "programming_language": null,
      "is_binary": false,
      "is_text": true,
      "is_archive": false,
      "is_media": false,
      "is_source": false,
      "is_script": false,
      "licenses": [
        {
          "key": "unknown",
          "score": 16.0,
          "name": "Unknown license detected but not recognized",
          "short_name": "unknown",
          "category": "Unstated License",
          "is_exception": false,
          "owner": "Unspecified",
          "homepage_url": null,
          "text_url": "",
          "reference_url": "https://enterprise.dejacode.com/urn/urn:dje:license:unknown",
          "spdx_license_key": null,
          "spdx_url": "",
          "start_line": 2,
          "end_line": 2,
          "matched_rule": {
            "identifier": "lead-in_unknown_25.RULE",
            "license_expression": "unknown",
            "licenses": [
              "unknown"
            ],
            "is_license_text": false,
            "is_license_notice": false,
            "is_license_reference": true,
            "is_license_tag": false,
            "matcher": "2-aho",
            "rule_length": 3,
            "matched_length": 3,
            "match_coverage": 100.0,
            "rule_relevance": 16
          }
        },
        {
          "key": "gpl-1.0-plus",
          "score": 100.0,
          "name": "GNU General Public License 1.0 or later",
          "short_name": "GPL 1.0 or later",
          "category": "Copyleft",
          "is_exception": false,
          "owner": "Free Software Foundation (FSF)",
          "homepage_url": "http://www.gnu.org/licenses/old-licenses/gpl-1.0-standalone.html",
          "text_url": "http://www.gnu.org/licenses/old-licenses/gpl-1.0-standalone.html",
          "reference_url": "https://enterprise.dejacode.com/urn/urn:dje:license:gpl-1.0-plus",
          "spdx_license_key": "GPL-1.0-or-later",
          "spdx_url": "https://spdx.org/licenses/GPL-1.0-or-later",
          "start_line": 2,
          "end_line": 2,
          "matched_rule": {
            "identifier": "gpl-1.0-plus_33.RULE",
            "license_expression": "gpl-1.0-plus",
            "licenses": [
              "gpl-1.0-plus"
            ],
            "is_license_text": false,
            "is_license_notice": false,
            "is_license_reference": true,
            "is_license_tag": false,
            "matcher": "2-aho",
            "rule_length": 5,
            "matched_length": 5,
            "match_coverage": 100.0,
            "rule_relevance": 100.0
          }
        }
      ],
      "license_expressions": [
        "unknown",
        "gpl-1.0-plus"
      ],
      "copyrights": [
        {
          "value": "copyright (c) 2017 IBM Corp.",
          "start_line": 1,
          "end_line": 2
        }
      ],
      "holders": [
        {
          "value": "IBM Corp.",
          "start_line": 1,
          "end_line": 2
        }
      ],
      "authors": [],
      "packages": [],
      "consolidated_to": [
        "pkg_npm_test_package_0_0_1_1"
      ],
      "files_count": 0,
      "dirs_count": 0,
      "size_count": 0,
      "scan_errors": []
    }
  ]
}<|MERGE_RESOLUTION|>--- conflicted
+++ resolved
@@ -55,7 +55,7 @@
       "namespace": null,
       "name": "test-package",
       "version": "0.0.1",
-      "qualifiers": null,
+      "qualifiers": {},
       "subpath": null,
       "primary_language": "JavaScript",
       "description": null,
@@ -78,7 +78,7 @@
         "apache-2.0"
       ],
       "notice_text": null,
-      "manifest_path": "package.json",
+      "root_path": "component-package-build/package",
       "dependencies": [],
       "contains_source_code": null,
       "source_packages": [],
@@ -159,11 +159,9 @@
       "copyrights": [],
       "holders": [],
       "authors": [],
-<<<<<<< HEAD
-=======
       "packages": [],
       "consolidated_to": [
-        "build_1"
+        "demo_1"
       ],
       "files_count": 1,
       "dirs_count": 0,
@@ -193,14 +191,13 @@
       "copyrights": [],
       "holders": [],
       "authors": [],
->>>>>>> 368ea9f1
       "packages": [
         {
           "type": "buck",
           "namespace": null,
           "name": "demo",
           "version": null,
-          "qualifiers": null,
+          "qualifiers": {},
           "subpath": null,
           "primary_language": null,
           "description": null,
@@ -219,46 +216,18 @@
           "vcs_url": null,
           "copyright": null,
           "license_expression": null,
-          "declared_license": [],
+          "declared_license": null,
           "notice_text": null,
-          "manifest_path": "BUCK",
+          "root_path": "component-package-build/build",
           "dependencies": [],
           "contains_source_code": null,
-          "source_packages": []
-        }
-      ],
-      "consolidated_to": [
-        "demo_1"
-      ],
-      "files_count": 1,
-      "dirs_count": 0,
-      "size_count": 261,
-      "scan_errors": []
-    },
-    {
-      "path": "component-package-build/build/BUCK",
-      "type": "file",
-      "name": "BUCK",
-      "base_name": "BUCK",
-      "extension": "",
-      "size": 261,
-      "sha1": "9c34c25b3c03dfd10ecdea708760ca28f1ded7cb",
-      "md5": "c0ec3769ff4b88cac753fb58fea83cfb",
-      "mime_type": "text/plain",
-      "file_type": "ASCII text",
-      "programming_language": null,
-      "is_binary": false,
-      "is_text": true,
-      "is_archive": false,
-      "is_media": false,
-      "is_source": false,
-      "is_script": false,
-      "licenses": [],
-      "license_expressions": [],
-      "copyrights": [],
-      "holders": [],
-      "authors": [],
-      "packages": [],
+          "source_packages": [],
+          "purl": "pkg:buck/demo",
+          "repository_homepage_url": null,
+          "repository_download_url": null,
+          "api_data_url": null
+        }
+      ],
       "consolidated_to": [
         "demo_1"
       ],
@@ -636,45 +605,7 @@
       "copyrights": [],
       "holders": [],
       "authors": [],
-<<<<<<< HEAD
-      "packages": [
-        {
-          "type": "npm",
-          "namespace": null,
-          "name": "test-package",
-          "version": "0.0.1",
-          "qualifiers": null,
-          "subpath": null,
-          "primary_language": "JavaScript",
-          "description": null,
-          "release_date": null,
-          "parties": [],
-          "keywords": [],
-          "homepage_url": null,
-          "download_url": "https://registry.npmjs.org/test-package/-/test-package-0.0.1.tgz",
-          "size": null,
-          "sha1": null,
-          "md5": null,
-          "sha256": null,
-          "sha512": null,
-          "bug_tracking_url": null,
-          "code_view_url": null,
-          "vcs_url": null,
-          "copyright": null,
-          "license_expression": "apache-2.0",
-          "declared_license": [
-            "apache-2.0"
-          ],
-          "notice_text": null,
-          "manifest_path": "package.json",
-          "dependencies": [],
-          "contains_source_code": null,
-          "source_packages": []
-        }
-      ],
-=======
       "packages": [],
->>>>>>> 368ea9f1
       "consolidated_to": [
         "pkg_npm_test_package_0_0_1_1"
       ],
@@ -753,7 +684,45 @@
         }
       ],
       "authors": [],
-      "packages": [],
+      "packages": [
+        {
+          "type": "npm",
+          "namespace": null,
+          "name": "test-package",
+          "version": "0.0.1",
+          "qualifiers": {},
+          "subpath": null,
+          "primary_language": "JavaScript",
+          "description": null,
+          "release_date": null,
+          "parties": [],
+          "keywords": [],
+          "homepage_url": null,
+          "download_url": "https://registry.npmjs.org/test-package/-/test-package-0.0.1.tgz",
+          "size": null,
+          "sha1": null,
+          "md5": null,
+          "sha256": null,
+          "sha512": null,
+          "bug_tracking_url": null,
+          "code_view_url": null,
+          "vcs_url": null,
+          "copyright": null,
+          "license_expression": "apache-2.0",
+          "declared_license": [
+            "apache-2.0"
+          ],
+          "notice_text": null,
+          "root_path": "component-package-build/package",
+          "dependencies": [],
+          "contains_source_code": null,
+          "source_packages": [],
+          "purl": "pkg:npm/test-package@0.0.1",
+          "repository_homepage_url": "https://www.npmjs.com/package/test-package",
+          "repository_download_url": "https://registry.npmjs.org/test-package/-/test-package-0.0.1.tgz",
+          "api_data_url": "https://registry.npmjs.org/test-package/0.0.1"
+        }
+      ],
       "consolidated_to": [
         "pkg_npm_test_package_0_0_1_1"
       ],
