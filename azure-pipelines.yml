
################################################################################
# We use Azure to run the full tests suites on multiple Python 3.x
# on multiple Windows, macOS and Linux versions all on 64 bits
# These jobs are using VMs with Azure-provided Python builds
################################################################################

jobs:

################################################################################
# These jobs are using VMs and Azure-provided Pythons 3.10
################################################################################

    - template: etc/ci/azure-posix.yml
      parameters:
          job_name: core_tests
          image_name: ubuntu-20.04
          python_versions: ['3.10']
          test_suites:
              misc_and_scancode: |
               # cli tests are launched below on all OSes
                venv/bin/pytest -n 3 -vvs --test-suite=all \
                  --ignore=tests/cluecode \
                  --ignore=tests/licensedcode \
                  --ignore=tests/scancode/test_cli.py --reruns 2

              cluecode_license_base: |
                venv/bin/pytest -n 3 -vvs --test-suite=all \
                  tests/cluecode \
                  --ignore=tests/licensedcode/test_zzzz_cache.py \
                  --ignore=tests/licensedcode/test_detection_datadriven_external.py \
                  --ignore=tests/licensedcode/test_detection_datadriven1.py \
                  --ignore=tests/licensedcode/test_detection_datadriven2.py \
                  --ignore=tests/licensedcode/test_detection_datadriven3.py \
                  --ignore=tests/licensedcode/test_detection_datadriven4.py \
                  --ignore=tests/licensedcode/test_additional_license.py \
                  tests/licensedcode --reruns 2

              license_datadriven1_2: |
                venv/bin/pytest -n 3 -vvs --test-suite=all \
                  tests/licensedcode/test_detection_datadriven1.py \
                  tests/licensedcode/test_detection_datadriven2.py

              license_datadriven3_4: |
                venv/bin/pytest -n 3 -vvs --test-suite=all \
                  tests/licensedcode/test_detection_datadriven3.py \
                  tests/licensedcode/test_detection_datadriven4.py

              license_datadriven_ext: |
                venv/bin/pytest -n 3 -vvs --test-suite=all \
                  tests/licensedcode/test_detection_datadriven_external.py

              license_validate_ext_1: |
                venv/bin/pytest -n 3 -vvs --test-suite=validate \
                  tests/licensedcode/test_detection_validate.py \
                  -k TestValidateLicenseExtended1

              license_validate_ext_2: |
                venv/bin/pytest -n 3 -vvs --test-suite=validate \
                  tests/licensedcode/test_detection_validate.py \
                  -k TestValidateLicenseExtended2

              license_validate_ext_3: |
                venv/bin/pytest -n 3 -vvs --test-suite=validate \
                  tests/licensedcode/test_detection_validate.py \
                  -k TestValidateLicenseExtended3

              license_validate_ext_4: |
                venv/bin/pytest -n 3 -vvs --test-suite=validate \
                  tests/licensedcode/test_detection_validate.py \
                  -k TestValidateLicenseExtended4

              license_validate_ext_5: |
                venv/bin/pytest -n 3 -vvs --test-suite=validate \
                  tests/licensedcode/test_detection_validate.py \
                  -k TestValidateLicenseExtended5

              license_cache: |
                venv/bin/pytest -n 3 -vvs --test-suite=all \
                  tests/licensedcode/test_zzzz_cache.py --reruns 2

              # this test runs in isolation because it modifies the actual
              # license index with additional licenses provided by a plugin
              # and we use the special --test-suite=plugins marker for these
              # tests
              additional_license_combined: |
                venv/bin/pip install tests/licensedcode/data/additional_licenses/additional_plugin_1/
                venv/bin/pip install tests/licensedcode/data/additional_licenses/additional_plugin_2/
                venv/bin/scancode-reindex-licenses \
                  --additional-directory tests/licensedcode/data/additional_licenses/additional_dir/
                venv/bin/pytest -vvs --test-suite=plugins \
                  tests/licensedcode/test_additional_license.py

    - template: etc/ci/azure-posix.yml
      parameters:
          job_name: ubuntu20_cpython
          image_name: ubuntu-20.04
<<<<<<< HEAD
          python_versions: ['3.8', '3.9', '3.10', '3.11']
          python_architecture: x64
=======
          python_versions: ['3.8', '3.9', '3.10', '3.11', '3.12']
>>>>>>> acf94b36
          test_suites:
              all: venv/bin/pytest -n 2 -vvs tests/scancode/test_cli.py --reruns 2

    - template: etc/ci/azure-posix.yml
      parameters:
          job_name: ubuntu22_cpython
          image_name: ubuntu-22.04
<<<<<<< HEAD
          python_versions: ['3.8', '3.9', '3.10', '3.11']
          python_architecture: x64
=======
          python_versions: ['3.8', '3.9', '3.10', '3.11', '3.12']
>>>>>>> acf94b36
          test_suites:
              all: venv/bin/pytest -n 2 -vvs tests/scancode/test_cli.py --reruns 2

    - template: etc/ci/azure-posix.yml
      parameters:
          job_name: macos11_cpython
<<<<<<< HEAD
          image_name: macos-11
          python_versions: ['3.8', '3.9', '3.10', '3.11']
          python_architecture: x64
=======
          image_name: macOS-11
          python_versions: ['3.8', '3.9', '3.10', '3.11', '3.12']
>>>>>>> acf94b36
          test_suites:
              all: venv/bin/pytest -n 2 -vvs tests/scancode/test_cli.py --reruns 2

    - template: etc/ci/azure-posix.yml
      parameters:
          job_name: macos12_cpython
<<<<<<< HEAD
          image_name: macos-12
          python_versions: ['3.8', '3.9', '3.10', '3.11']
          python_architecture: x64
          test_suites:
              all: venv/bin/pytest -n 2 -vvs tests/scancode/test_cli.py --reruns 2

    - template: etc/ci/azure-win.yml
      parameters:
          job_name: win2019_cpython_1
          image_name: windows-2019
          python_versions: ['3.8']
          python_architecture: x64
          test_suites:
              all: venv\Scripts\pytest -n 2 -vvs tests\scancode\test_cli.py --reruns 2

    - template: etc/ci/azure-win.yml
      parameters:
          job_name: win2022_cpython
          image_name: windows-2022
          python_versions: ['3.8', '3.9', '3.10', '3.11']
          python_architecture: x64
          test_suites:
              all: venv\Scripts\pytest -n 2 -vvs tests\scancode\test_cli.py --reruns 2

    - template: etc/ci/azure-win.yml
      parameters:
          job_name: win2022_cpython_1
          image_name: windows-2022
          python_versions: ['3.8']
          python_architecture: x64
=======
          image_name: macOS-12
          python_versions: ['3.8', '3.9', '3.10', '3.11', '3.12']
>>>>>>> acf94b36
          test_suites:
              all: venv\Scripts\pytest -n 2 -vvs tests\scancode\test_cli.py --reruns 2

    - template: etc/ci/azure-win.yml
      parameters:
          job_name: win2022_cpython_2
          image_name: windows-2022
          python_versions: ['3.9', '3.10', '3.11']
          python_architecture: x64
          test_suites:
              all: venv\Scripts\pytest -n 2 -vvs tests\scancode\test_cli.py --reruns 2


################################################################################
# Test using many version of Click to work around any regressions in their API
################################################################################


    - template: etc/ci/azure-posix.yml
      parameters:
          job_name: ubuntu20_test_all_supported_click_versions
          image_name: ubuntu-20.04
          python_versions: ['3.8', '3.9', '3.10', '3.11']
          python_architecture: x64
          test_suites:
              click_versions: |
                for clk_ver in 8.1.3 8.1.2 8.1.1 8.1.0 8.0.4 8.0.3 8.0.2 8.0.1 7.1.2 7.1.1 7.1 6.7; 
                 do
                  venv/bin/pip install click==$clk_ver;
                  venv/bin/scancode -i samples/ -n3 --json foo.json; 
                  venv/bin/scancode -i --verbose samples/ -n3 --json foo.json; 
                 done


################################################################################
# Tests using a plain pip install to get the latest of all wheels
################################################################################

    - template: etc/ci/azure-posix.yml
      parameters:
<<<<<<< HEAD
          job_name: ubuntu22_cpython_latest_from_pip
          image_name: ubuntu-22.04
          python_versions: ['3.8', '3.9', '3.10', '3.11']
=======
          job_name: macos13_cpython
          image_name: macOS-13
          python_versions: ['3.8', '3.9', '3.10', '3.11', '3.12']
          test_suites:
              all: venv/bin/pytest -n 2 -vvs

    - template: etc/ci/azure-posix.yml
      parameters:
          job_name: macos14_cpython
          image_name: macOS-14
          python_versions: ['3.8', '3.9', '3.10', '3.11', '3.12']
>>>>>>> acf94b36
          test_suites:
              all: venv/bin/pip install --upgrade-strategy eager --force-reinstall --upgrade -e .[testing] && venv/bin/pytest -n 2 -vvs tests/scancode/test_cli.py

    - template: etc/ci/azure-posix.yml
      parameters:
          job_name: ubuntu20_cpython_latest_from_pip
          image_name: ubuntu-20.04
          python_versions: ['3.8', '3.9', '3.10', '3.11']
          test_suites:
              all: venv/bin/pip install --upgrade-strategy eager --force-reinstall --upgrade -e .[testing] && venv/bin/pytest -n 2 -vvs tests/scancode/test_cli.py

    - template: etc/ci/azure-posix.yml
      parameters:
          job_name: macos11_cpython_latest_from_pip
          image_name: macos-11
          python_versions: ['3.8', '3.9', '3.10', '3.11']
          test_suites:
              all: venv/bin/pip install --upgrade-strategy eager --force-reinstall --upgrade -e .[testing] && venv/bin/pytest -n 2 -vvs tests/scancode/test_cli.py

    - template: etc/ci/azure-posix.yml
      parameters:
          job_name: macos12_cpython_latest_from_pip
          image_name: macos-12
          python_versions: ['3.8', '3.9', '3.10', '3.11']
          test_suites:
              all: venv/bin/pip install --upgrade-strategy eager --force-reinstall --upgrade -e .[testing] && venv/bin/pytest -n 2 -vvs tests/scancode/test_cli.py

    - template: etc/ci/azure-win.yml
      parameters:
          job_name: win2019_cpython_latest_from_pip
          image_name: windows-2019
<<<<<<< HEAD
          python_versions: ['3.8', '3.9', '3.10', '3.11']
=======
          python_versions: ['3.8', '3.9', '3.10', '3.11', '3.12']
>>>>>>> acf94b36
          test_suites:
              all: venv\Scripts\pip install --upgrade-strategy eager --force-reinstall --upgrade -e .[testing] &&  venv\Scripts\pytest -n 2 -vvs  tests\scancode\test_cli.py

    - template: etc/ci/azure-win.yml
      parameters:
          job_name: win2022_cpython_latest_from_pip
          image_name: windows-2022
<<<<<<< HEAD
          python_versions: ['3.8', '3.9', '3.10', '3.11']
=======
          python_versions: ['3.8', '3.9', '3.10', '3.11', '3.12']
>>>>>>> acf94b36
          test_suites:
              all: venv\Scripts\pip install --upgrade-strategy eager --force-reinstall --upgrade -e .[testing] &&  venv\Scripts\pytest -n 2 -vvs  tests\scancode\test_cli.py
<|MERGE_RESOLUTION|>--- conflicted
+++ resolved
@@ -95,12 +95,8 @@
       parameters:
           job_name: ubuntu20_cpython
           image_name: ubuntu-20.04
-<<<<<<< HEAD
-          python_versions: ['3.8', '3.9', '3.10', '3.11']
-          python_architecture: x64
-=======
-          python_versions: ['3.8', '3.9', '3.10', '3.11', '3.12']
->>>>>>> acf94b36
+          python_architecture: x64
+          python_versions: ['3.8', '3.9', '3.10', '3.11', '3.12']
           test_suites:
               all: venv/bin/pytest -n 2 -vvs tests/scancode/test_cli.py --reruns 2
 
@@ -108,35 +104,25 @@
       parameters:
           job_name: ubuntu22_cpython
           image_name: ubuntu-22.04
-<<<<<<< HEAD
-          python_versions: ['3.8', '3.9', '3.10', '3.11']
-          python_architecture: x64
-=======
-          python_versions: ['3.8', '3.9', '3.10', '3.11', '3.12']
->>>>>>> acf94b36
+          python_architecture: x64
+          python_versions: ['3.8', '3.9', '3.10', '3.11', '3.12']
           test_suites:
               all: venv/bin/pytest -n 2 -vvs tests/scancode/test_cli.py --reruns 2
 
     - template: etc/ci/azure-posix.yml
       parameters:
           job_name: macos11_cpython
-<<<<<<< HEAD
-          image_name: macos-11
-          python_versions: ['3.8', '3.9', '3.10', '3.11']
-          python_architecture: x64
-=======
+          python_architecture: x64
           image_name: macOS-11
           python_versions: ['3.8', '3.9', '3.10', '3.11', '3.12']
->>>>>>> acf94b36
           test_suites:
               all: venv/bin/pytest -n 2 -vvs tests/scancode/test_cli.py --reruns 2
 
     - template: etc/ci/azure-posix.yml
       parameters:
           job_name: macos12_cpython
-<<<<<<< HEAD
-          image_name: macos-12
-          python_versions: ['3.8', '3.9', '3.10', '3.11']
+          image_name: macOS-12
+          python_versions: ['3.8', '3.9', '3.10', '3.11', '3.12']
           python_architecture: x64
           test_suites:
               all: venv/bin/pytest -n 2 -vvs tests/scancode/test_cli.py --reruns 2
@@ -154,8 +140,8 @@
       parameters:
           job_name: win2022_cpython
           image_name: windows-2022
-          python_versions: ['3.8', '3.9', '3.10', '3.11']
-          python_architecture: x64
+          python_architecture: x64
+          python_versions: ['3.8', '3.9', '3.10', '3.11', '3.12']
           test_suites:
               all: venv\Scripts\pytest -n 2 -vvs tests\scancode\test_cli.py --reruns 2
 
@@ -165,10 +151,6 @@
           image_name: windows-2022
           python_versions: ['3.8']
           python_architecture: x64
-=======
-          image_name: macOS-12
-          python_versions: ['3.8', '3.9', '3.10', '3.11', '3.12']
->>>>>>> acf94b36
           test_suites:
               all: venv\Scripts\pytest -n 2 -vvs tests\scancode\test_cli.py --reruns 2
 
@@ -176,7 +158,7 @@
       parameters:
           job_name: win2022_cpython_2
           image_name: windows-2022
-          python_versions: ['3.9', '3.10', '3.11']
+          python_versions: ['3.8', '3.9', '3.10', '3.11', '3.12']
           python_architecture: x64
           test_suites:
               all: venv\Scripts\pytest -n 2 -vvs tests\scancode\test_cli.py --reruns 2
@@ -191,7 +173,7 @@
       parameters:
           job_name: ubuntu20_test_all_supported_click_versions
           image_name: ubuntu-20.04
-          python_versions: ['3.8', '3.9', '3.10', '3.11']
+          python_versions: ['3.8', '3.9', '3.10', '3.11', '3.12']
           python_architecture: x64
           test_suites:
               click_versions: |
@@ -209,23 +191,9 @@
 
     - template: etc/ci/azure-posix.yml
       parameters:
-<<<<<<< HEAD
           job_name: ubuntu22_cpython_latest_from_pip
           image_name: ubuntu-22.04
-          python_versions: ['3.8', '3.9', '3.10', '3.11']
-=======
-          job_name: macos13_cpython
-          image_name: macOS-13
-          python_versions: ['3.8', '3.9', '3.10', '3.11', '3.12']
-          test_suites:
-              all: venv/bin/pytest -n 2 -vvs
-
-    - template: etc/ci/azure-posix.yml
-      parameters:
-          job_name: macos14_cpython
-          image_name: macOS-14
-          python_versions: ['3.8', '3.9', '3.10', '3.11', '3.12']
->>>>>>> acf94b36
+          python_versions: ['3.8', '3.9', '3.10', '3.11', '3.12']
           test_suites:
               all: venv/bin/pip install --upgrade-strategy eager --force-reinstall --upgrade -e .[testing] && venv/bin/pytest -n 2 -vvs tests/scancode/test_cli.py
 
@@ -233,7 +201,7 @@
       parameters:
           job_name: ubuntu20_cpython_latest_from_pip
           image_name: ubuntu-20.04
-          python_versions: ['3.8', '3.9', '3.10', '3.11']
+          python_versions: ['3.8', '3.9', '3.10', '3.11', '3.12']
           test_suites:
               all: venv/bin/pip install --upgrade-strategy eager --force-reinstall --upgrade -e .[testing] && venv/bin/pytest -n 2 -vvs tests/scancode/test_cli.py
 
@@ -241,7 +209,7 @@
       parameters:
           job_name: macos11_cpython_latest_from_pip
           image_name: macos-11
-          python_versions: ['3.8', '3.9', '3.10', '3.11']
+          python_versions: ['3.8', '3.9', '3.10', '3.11', '3.12']
           test_suites:
               all: venv/bin/pip install --upgrade-strategy eager --force-reinstall --upgrade -e .[testing] && venv/bin/pytest -n 2 -vvs tests/scancode/test_cli.py
 
@@ -249,7 +217,7 @@
       parameters:
           job_name: macos12_cpython_latest_from_pip
           image_name: macos-12
-          python_versions: ['3.8', '3.9', '3.10', '3.11']
+          python_versions: ['3.8', '3.9', '3.10', '3.11', '3.12']
           test_suites:
               all: venv/bin/pip install --upgrade-strategy eager --force-reinstall --upgrade -e .[testing] && venv/bin/pytest -n 2 -vvs tests/scancode/test_cli.py
 
@@ -257,11 +225,7 @@
       parameters:
           job_name: win2019_cpython_latest_from_pip
           image_name: windows-2019
-<<<<<<< HEAD
-          python_versions: ['3.8', '3.9', '3.10', '3.11']
-=======
-          python_versions: ['3.8', '3.9', '3.10', '3.11', '3.12']
->>>>>>> acf94b36
+          python_versions: ['3.8', '3.9', '3.10', '3.11', '3.12']
           test_suites:
               all: venv\Scripts\pip install --upgrade-strategy eager --force-reinstall --upgrade -e .[testing] &&  venv\Scripts\pytest -n 2 -vvs  tests\scancode\test_cli.py
 
@@ -269,10 +233,6 @@
       parameters:
           job_name: win2022_cpython_latest_from_pip
           image_name: windows-2022
-<<<<<<< HEAD
-          python_versions: ['3.8', '3.9', '3.10', '3.11']
-=======
-          python_versions: ['3.8', '3.9', '3.10', '3.11', '3.12']
->>>>>>> acf94b36
+          python_versions: ['3.8', '3.9', '3.10', '3.11', '3.12']
           test_suites:
               all: venv\Scripts\pip install --upgrade-strategy eager --force-reinstall --upgrade -e .[testing] &&  venv\Scripts\pytest -n 2 -vvs  tests\scancode\test_cli.py
