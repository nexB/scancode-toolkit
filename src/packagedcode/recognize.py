--- conflicted
+++ resolved
@@ -63,16 +63,12 @@
         datafile_handlers = APPLICATION_PACKAGE_DATAFILE_HANDLERS
     elif system:
         datafile_handlers = SYSTEM_PACKAGE_DATAFILE_HANDLERS
-<<<<<<< HEAD
 
     return list(_parse(
         location=location,
         package_only=package_only,
         datafile_handlers=datafile_handlers,
     ))
-=======
-    return list(_parse(location, datafile_handlers=datafile_handlers))
->>>>>>> 0c9fd4b8
 
 
 def _parse(
