#
# Copyright (c) nexB Inc. and others. All rights reserved.
# ScanCode is a trademark of nexB Inc.
# SPDX-License-Identifier: Apache-2.0
# See http://www.apache.org/licenses/LICENSE-2.0 for the license text.
# See https://github.com/nexB/scancode-toolkit for support or download.
# See https://aboutcode.org for more information about nexB OSS projects.
#

import hashlib
import io
import os
import sys
import traceback
from collections import Counter
from collections import defaultdict
from itertools import chain
from operator import itemgetter
from os.path import abspath
from os.path import dirname
from os.path import exists
from os.path import join
from time import time
from pathlib import Path

import attr
from license_expression import ExpressionError
from license_expression import Licensing

from commoncode.fileutils import file_base_name
from commoncode.fileutils import file_name
from commoncode.fileutils import resource_iter
from licensedcode import MIN_MATCH_HIGH_LENGTH
from licensedcode import MIN_MATCH_LENGTH
from licensedcode import SMALL_RULE
from licensedcode.frontmatter import SaneYAMLHandler
from licensedcode.frontmatter import FrontmatterPost
from licensedcode.frontmatter import dumps_frontmatter
from licensedcode.frontmatter import load_frontmatter
from licensedcode.frontmatter import get_rule_text
from licensedcode.languages import LANG_INFO as known_languages
from licensedcode.spans import Span
from licensedcode.tokenize import index_tokenizer
from licensedcode.tokenize import index_tokenizer_with_stopwords
from licensedcode.tokenize import key_phrase_tokenizer
from licensedcode.tokenize import KEY_PHRASE_OPEN
from licensedcode.tokenize import KEY_PHRASE_CLOSE

"""
Reference License and license Rule structures persisted as a combo of a YAML
data file and one or more text files containing license or notice texts.
"""

# Tracing flags
TRACE = False or os.environ.get('SCANCODE_DEBUG_LICENSE_MODELS', False)

# Set to True to print more detailed representations of objects when tracing
TRACE_REPR = False


def logger_debug(*args):
    pass


if TRACE:

    use_print = True

    if use_print:
        printer = print
    else:
        import logging

        logger = logging.getLogger(__name__)
        # logging.basicConfig(level=logging.DEBUG, stream=sys.stdout)
        logging.basicConfig(stream=sys.stdout)
        logger.setLevel(logging.DEBUG)
        printer = logger.debug

    def logger_debug(*args):
        return printer(' '.join(isinstance(a, str) and a or repr(a) for a in args))

# these are globals but always side-by-side with the code so do no not move them around
data_dir = join(abspath(dirname(__file__)), 'data')
licenses_data_dir = join(data_dir, 'licenses')
rules_data_dir = join(data_dir, 'rules')

FOSS_CATEGORIES = set([
    'Copyleft',
    'Copyleft Limited',
    'Patent License',
    'Permissive',
    'Public Domain',
])

OTHER_CATEGORIES = set([
    'Commercial',
    'Proprietary Free',
    'Free Restricted',
    'Source-available',
    'Unstated License',
])

CATEGORIES = FOSS_CATEGORIES | OTHER_CATEGORIES


@attr.s(slots=True)
class License:
    """
    A license consists of these files, where <key> is the license key:
        - <key>.yml : the license data in YAML
        - <key>.LICENSE: the license text

    A License object is identified by a unique `key` and its data stored in the
    `src_dir` directory. Key is a lower-case unique ascii string.
    """

    key = attr.ib(
        repr=True,
        metadata=dict(
            help='Mandatory unique key: this is a lower case string with only '
            'ASCII characters, digits, underscore or dots.')
    )

    is_deprecated = attr.ib(
        default=False,
        repr=False,
        metadata=dict(
            help='Flag set to True if this is a deprecated license. '
            'The policy is to never delete a license key once attributed. '
            'Instead it can be marked as deprecated and will be ignored for '
            'detection. When marking a license as deprecated, add notes '
            'explaining why this is deprecated. And all license rules must be '
            'updated accordingly to point to a new license expression.')
    )

    language = attr.ib(
        default='en',
        repr=False,
        metadata=dict(
            help='Two-letter ISO 639-1 language code if this license text is '
            'not in English. See https://en.wikipedia.org/wiki/ISO_639-1 . '
            'NOTE: each translation of a license text MUST have a different '
            'license key. By convention, we append the language code to the '
            'license key')
        )

    short_name = attr.ib(
        default=None,
        repr=False,
        metadata=dict(
            help='Commonly used license short name, often abbreviated.')
    )

    name = attr.ib(
        default=None,
        repr=False,
        metadata=dict(
            help='License full name')
    )

    category = attr.ib(
        default=None,
        repr=False,
        metadata=dict(
            help='Category for this license. Use "Unstated License" if unknown. '
            'One of: ' + ', '.join(sorted(CATEGORIES)))
    )

    owner = attr.ib(
        default=None,
        repr=False,
        metadata=dict(
            help='Required owner or author for this license. '
            'Use "Unspecified" if unknown.')
    )

    homepage_url = attr.ib(
        default=None,
        repr=False,
        metadata=dict(
            help='Homepage URL for this license')
    )

    notes = attr.ib(
        default=None,
        repr=False,
        metadata=dict(
            help='Free text notes.')
    )

    is_builtin = attr.ib(
        default=True,
        repr=False,
        metadata=dict(
            help='Flag set to True if this is a builtin standard license.')
    )

    # TODO: add the license key(s) this exception applies to
    is_exception = attr.ib(
        default=False,
        repr=False,
        metadata=dict(
            help='Flag set to True if this is a license exception')
    )

    is_unknown = attr.ib(
        default=False,
        repr=False,
        metadata=dict(
            help='Flag set to True if this license is for some unknown licensing')
    )

    is_generic = attr.ib(
        default=False,
        repr=False,
        metadata=dict(
            help='Flag set to True if this license if for a generic, unnamed license')
    )

    spdx_license_key = attr.ib(
        default=None,
        repr=False,
        metadata=dict(
            help='SPDX short form license identifier. '
            'Use a LicenseRef-scancode-<license key> for licenses not listed in '
            'the SPDX licenses list')
    )

    other_spdx_license_keys = attr.ib(
        default=attr.Factory(list),
        repr=False,
        metadata=dict(
            help='List of other SPDX keys, such as the id of a deprecated '
            'license or alternative LicenseRef identifiers')
    )
    osi_license_key = attr.ib(
        default=None,
        repr=False,
        metadata=dict(
            help='OSI License key if available')
    )

    text_urls = attr.ib(
        default=attr.Factory(list),
        repr=False,
        metadata=dict(
            help='Text URL for this license')
    )

    osi_url = attr.ib(
        default=None,
        repr=False,
        metadata=dict(
            help='OpenSource.org URL for this license')
    )

    faq_url = attr.ib(
        default=None,
        repr=False,
        metadata=dict(
            help='Frequently Asked Questions page URL for this license')
    )

    other_urls = attr.ib(
        default=attr.Factory(list),
        repr=False,
        metadata=dict(
            help='A list of other interesting URLs for this license')
    )

    key_aliases = attr.ib(
        default=attr.Factory(list),
        repr=False,
        metadata=dict(
            help='List of alternative license keys for this license')
    )

    minimum_coverage = attr.ib(
        default=0,
        repr=False,
        metadata=dict(
            help='Can this license text be matched only with a minimum coverage e.g., '
            'when a minimum proportion of tokens have been matched? This is as a '
            'float between 0 and 100 where 100 means that all tokens must be '
            'matched and a smaller value means a smaller proportion of matched '
            'tokens is acceptable. This is mormally computed at indexing time based on '
            'the length of a license. Providing a stored value in the license data '
            'file overrides this default computed value. For example, a short '
            'license notice such as "MIT license" must be matched with all its words, '
            'e.g., a 100 minimum_coverage. Otherwise matching only "mit" or '
            '"license" is not a strong enough licensing clue.')
    )

    standard_notice = attr.ib(
        default=None,
        repr=False,
        metadata=dict(
            help='Standard notice text for this license.')
    )

    ###########################################################################
    # lists of clues that can be ignored when detected in this license as they
    # are part of the license or rule text itself

    ignorable_copyrights = attr.ib(
        default=attr.Factory(list),
        repr=False,
        metadata=dict(
            help='List of copyrights that can be ignored when detected in this '
            'text as they are part of the license or rule text proper and can'
            'optionally be excluded from the copyrights detection')
    )

    ignorable_holders = attr.ib(
        default=attr.Factory(list),
        repr=False,
        metadata=dict(
            help='List of holders that can be ignored when detected in this '
            'text as they are part of the license or rule text proper and can'
            'optionally be excluded from the holders detection')
    )

    ignorable_authors = attr.ib(
        default=attr.Factory(list),
        repr=False,
        metadata=dict(
            help='List of authors that can be ignored when detected in this '
            'text as they are part of the license or rule text proper and can'
            'optionally be excluded from the authors detection')
    )

    ignorable_urls = attr.ib(
        default=attr.Factory(list),
        repr=False,
        metadata=dict(
            help='List of holders that can be ignored when detected in this '
            'text as they are part of the license or rule text proper and can'
            'optionally be excluded from the holders detection')
    )

    ignorable_emails = attr.ib(
        default=attr.Factory(list),
        repr=False,
        metadata=dict(
            help='List of emails that can be ignored when detected in this '
            'text as they are part of the license or rule text proper and can'
            'optionally be excluded from the emails detection')
    )

    text = attr.ib(
        default=None,
        repr=False,
        metadata=dict(
            help='License text.')
    )

    @classmethod
    def from_dir(cls, key, licenses_data_dir=licenses_data_dir, check_consistency=True, is_builtin=True):
        """
        Return a new License object for a license ``key`` and load its attribute
        from a data file stored in ``licenses_data_dir``.
        """
        lic = cls(key=key, is_builtin=is_builtin)
        license_file = lic.license_file(licenses_data_dir=licenses_data_dir)
        lic.load(license_file=license_file, check_consistency=check_consistency)
        return lic

    def license_file(self, licenses_data_dir=licenses_data_dir):
        return join(licenses_data_dir, f'{self.key}.LICENSE')

    def update(self, mapping):
        for k, v in mapping.items():
            setattr(self, k, v)

    def __copy__(self):
        oldl = self.to_dict()
        newl = License(key=self.key)
        newl.update(oldl)
        return newl

    def to_dict(self, include_ignorables=True, include_text=False):
        """
        Return an ordered mapping of license data (excluding text, unless
        ``include_text`` is True). Fields with empty values are not included.
        Optionally include the "ignorable*" attributes if ``include_ignorables``
        is True.
        """

        # do not dump false, empties and paths
        def dict_fields(attr, value):
            if not value:
                return False

            if isinstance(value, str) and not value.strip():
                return False

            # default to English which is implied
            if attr.name == 'language' and value == 'en':
                return False

            if attr.name == 'minimum_coverage' and value == 100:
                return False

            if not include_ignorables and  attr.name.startswith('ignorable_'):
                return False

            if not include_text and  attr.name == 'text':
                return False

            return True

        data = attr.asdict(self, filter=dict_fields, dict_factory=dict)
        cv = data.get('minimum_coverage', 0)
        if cv:
            data['minimum_coverage'] = as_int(cv)

        if include_text:
            data['text'] = self.text or ''
        return data

    def dump(self, licenses_data_dir):
        """
        Dump a representation of this license as a .LICENSE file with:
         - the license data as YAML frontmatter
         - the license text
        """

        def write(location, byte_string):
            # we write as binary because rules and licenses texts and data are
            # UTF-8-encoded bytes
            with io.open(location, 'wb') as of:
                of.write(byte_string)

        metadata = self.to_dict()
        content = self.text.encode('utf-8')
        rule_post = FrontmatterPost(content=content, handler=SaneYAMLHandler(), **metadata)
        output_string = dumps_frontmatter(post=rule_post)

        license_file = self.license_file(licenses_data_dir=licenses_data_dir)
        write(license_file, output_string.encode('utf-8'))

    def load(self, license_file, check_consistency=True):
        """
        Populate license data from a .LICENSE file stored as a YAML frontmatter.
        Does not load text files yet.
        Unknown fields are ignored and not bound to the License object.
        """
        try:
            post = load_frontmatter(license_file)
            data = post.metadata
            if check_consistency:
                if not data:
                    raise InvalidLicense(
                        f'Cannot load License with empty YAML frontmatter: '
                        f'{self}: file://{license_file}'
                    )

            if not post.content:
                if check_consistency:
                    if not any(
                        attribute in data
                        for attribute in ('is_deprecated', 'is_generic', 'is_unknown')
                    ):
                        raise InvalidLicense(
                            f'Cannot load License with empty text: '
                            f'only deprecated, generic or unknown licenses can exist without text '
                            f'{self}: file://{license_file}'
                        )

                self.text = ''
            else:
                self.text = post.content.lstrip("\n")

            for k, v in data.items():
                if k == 'minimum_coverage':
                    v = as_int(v)

                if k == 'key':
                    assert self.key == v, (
                        'The license "key" attribute in the YAML frontmatter MUST ' +
                        'be the same as the base name of this .LICENSE ' +
                        'license file. ' +
                        f'Yet file name = {self.key} and license key = {v}'
                    )

                setattr(self, k, v)

        except Exception as e:
            # this is a rare case: fail loudly
            print()
            print('#############################')
            print('INVALID LICENSE YAML FILE:', f'file://{self.license_file}')
            print('#############################')
            print(traceback.format_exc())
            print('#############################')
            raise e
        return self

    def spdx_keys(self):
        """
        Yield SPDX keys for this license.
        """
        if self.spdx_license_key:
            yield self.spdx_license_key
        for key in self.other_spdx_license_keys:
            yield key

    @staticmethod
    def validate(licenses, verbose=False, no_dupe_urls=False):
        """
        Check that the ``licenses`` a mapping of {key: License} are valid.
        Return dictionaries of infos, errors and warnings mapping a license key
        to validation issue messages. Print messages if ``verbose`` is True.

        NOTE: we DO NOT run this validation as part of loading or constructing
        License objects. Instead this is invoked ONLY as part of the test suite.
        """
        infos = defaultdict(list)
        warnings = defaultdict(list)
        errors = defaultdict(list)

        # used for global dedupe of texts
        by_spdx_key_lowered = defaultdict(list)
        by_text = defaultdict(list)
        by_short_name_lowered = defaultdict(list)
        by_name_lowered = defaultdict(list)

        for key, lic in licenses.items():
            warn = warnings[key].append
            info = infos[key].append
            error = errors[key].append
            if lic.name:
                by_name_lowered[lic.name.lower()].append(lic)
            else:
                by_name_lowered[lic.name].append(lic)
            if lic.short_name:
                by_short_name_lowered[lic.short_name.lower()].append(lic)
            else:
                by_short_name_lowered[lic.short_name].append(lic)

            if lic.key != lic.key.lower():
                error('Incorrect license key case: must be all lowercase.')

            if len(lic.key) > 50:
                error('key must be 50 characters or less.')

            if '_'in lic.key:
                error('key cannot contain an underscore: this is not valid in SPDX.')

            if not lic.short_name:
                error('No short name')
            elif len(lic.short_name) > 50:
                error('short name must be 50 characters or less.')

            if not lic.name:
                error('No name')

            if not lic.category:
                error('No category: Use "Unstated License" if not known.')
            if lic.category and lic.category not in CATEGORIES:
                cats = '\n'.join(sorted(CATEGORIES))
                error(
                    f'Unknown license category: {lic.category}.\n' +
                    f'Use one of these valid categories:\n{cats}'
                )

            if not lic.owner:
                error('No owner: Use "Unspecified" if not known.')

            if lic.language not in known_languages:
                error(f'Unknown language: {lic.language}')

            if lic.is_unknown:
<<<<<<< HEAD
                if not 'unknown' in lic.key and not 'undetected' in lic.key:
=======
                if not 'unknown' in lic.key and lic.key != 'no-license':
>>>>>>> 9f91bf51
                    error(
                        'is_unknown can be true only for licenses with '
                        '"unknown " in their key string.'
                    )

            if lic.is_generic and lic.is_unknown:
                error('is_generic and is_unknown flags are incompatible')

            # URLS dedupe and consistency
            if no_dupe_urls:
                if lic.text_urls and not all(lic.text_urls):
                    warn('Some empty text_urls values')

                if lic.other_urls and not all(lic.other_urls):
                    warn('Some empty other_urls values')

                # redundant URLs used multiple times
                if lic.homepage_url:
                    if lic.homepage_url in lic.text_urls:
                        warn('Homepage URL also in text_urls')
                    if lic.homepage_url in lic.other_urls:
                        warn('Homepage URL also in other_urls')
                    if lic.homepage_url == lic.faq_url:
                        warn('Homepage URL same as faq_url')
                    if lic.homepage_url == lic.osi_url:
                        warn('Homepage URL same as osi_url')

                if lic.osi_url or lic.faq_url:
                    if lic.osi_url == lic.faq_url:
                        warn('osi_url same as faq_url')

                all_licenses = lic.text_urls + lic.other_urls
                for url in lic.osi_url, lic.faq_url, lic.homepage_url:
                    if url:
                        all_licenses.append(url)

                if not len(all_licenses) == len(set(all_licenses)):
                    warn('Some duplicated URLs')

            # local text consistency
            text = lic.text

            license_itokens = tuple(index_tokenizer(text))
            if not license_itokens:
                info('No license text')
            else:
                # for global dedupe
                by_text[license_itokens].append(f'{key}: TEXT')

            # SPDX consistency
            if lic.spdx_license_key:
                if len(lic.spdx_license_key) > 50:
                    error('spdx_license_key must be 50 characters or less.')

                by_spdx_key_lowered[lic.spdx_license_key.lower()].append(key)
            else:
                # SPDX license key is now mandatory
                error('No SPDX license key')

            for oslk in lic.other_spdx_license_keys:
                by_spdx_key_lowered[oslk].append(key)

        # global SPDX consistency
        multiple_spdx_keys_used = {
            k: v for k, v in by_spdx_key_lowered.items()
            if len(v) > 1
        }

        if multiple_spdx_keys_used:
            for k, lkeys in multiple_spdx_keys_used.items():
                errors['GLOBAL'].append(
                    f'SPDX key: {k} used in multiple licenses: ' +
                    ', '.join(sorted(lkeys)))

        # global text dedupe
        multiple_texts = {k: v for k, v in by_text.items() if len(v) > 1}
        if multiple_texts:
            for k, msgs in multiple_texts.items():
                errors['GLOBAL'].append(
                    'Duplicate texts in multiple licenses: ' +
                    ', '.join(sorted(msgs))
                )

        # global short_name dedupe
        for short_name, licenses in by_short_name_lowered.items():
            if len(licenses) == 1:
                continue
            errors['GLOBAL'].append(
                f'Duplicate short name (ignoring case): {short_name} in licenses: ' +
                ', '.join(sorted(l.key for l in licenses))
            )

        # global name dedupe
        for name, licenses in by_name_lowered.items():
            if len(licenses) == 1:
                continue
            errors['GLOBAL'].append(
                f'Duplicate name (ignoring case): {name} in licenses: ' +
                ', '.join(sorted(l.key for l in licenses))
            )

        errors = {k: v for k, v in errors.items() if v}
        warnings = {k: v for k, v in warnings.items() if v}
        infos = {k: v for k, v in infos.items() if v}

        if verbose:
            print('Licenses validation errors:')
            for key, msgs in sorted(errors.items()):
                print(f'ERRORS for: {key}:', '\n'.join(msgs))

            print('Licenses validation warnings:')
            for key, msgs in sorted(warnings.items()):
                print(f'WARNINGS for: {key}:', '\n'.join(msgs))

            print('Licenses validation infos:')
            for key, msgs in sorted(infos.items()):
                print(f'INFOS for: {key}:', '\n'.join(msgs))

        return errors, warnings, infos


def ignore_editor_tmp_files(location):
    return location.endswith('.swp')


def load_licenses(
    licenses_data_dir=licenses_data_dir,
    with_deprecated=False,
    check_consistency=True,
    is_builtin=True,
):
    """
    Return a mapping of {key: License} loaded from license data and text files
    found in ``licenses_data_dir``. Raise Exceptions if there are dangling or
    orphaned files.
    Optionally include deprecated license if ``with_deprecated`` is True.
    Optionally check for dangling orphaned files if ``check_dangling`` is True.
    """

    all_files = list(resource_iter(
        location=licenses_data_dir,
        ignored=ignore_editor_tmp_files,
        with_dirs=False,
        follow_symlinks=True,
    ))

    licenses = {}

    for license_file in all_files:
        if license_file.endswith('.LICENSE'):
            if TRACE:
                logger_debug('load_licenses: license_file:', license_file)

            key = file_base_name(license_file)

            try:
                lic = License.from_dir(
                    key=key,
                    licenses_data_dir=licenses_data_dir,
                    check_consistency=check_consistency,
                    is_builtin=is_builtin,
                )
            except Exception as e:
                msg = (
                    f'Failed to load license: {key} from: '
                    f'file://{licenses_data_dir}/{key}.LICENSE with error: {e}'
                )
                raise InvalidLicense(msg) from e

            if not with_deprecated and lic.is_deprecated:
                continue

            licenses[key] = lic

    if not licenses:
        msg = (
            'No licenses were loaded. Check to see if the license data files '
            f'are available at "{licenses_data_dir}".'
        )
        raise InvalidLicense(msg)

    return licenses


def get_rules(
    licenses_db=None,
    licenses_data_dir=licenses_data_dir,
    rules_data_dir=rules_data_dir,
    validate=False,
    is_builtin=True,
):
    """
    Yield Rule objects loaded from a ``licenses_db`` and license files found in
    ``licenses_data_dir`` and rule files found in `rules_data_dir`. Raise an
    Exception if a rule is inconsistent or incorrect.
    """
    licenses_db = licenses_db or load_licenses(
        licenses_data_dir=licenses_data_dir,
    )

    rules = list(load_rules(
        rules_data_dir=rules_data_dir,
        is_builtin=is_builtin,
    ))

    if validate:
        validate_rules(rules=rules, licenses_by_key=licenses_db)

    licenses_as_rules = build_rules_from_licenses(licenses_db)
    return chain(licenses_as_rules, rules)


def get_license_dirs(additional_dirs):
    """
    Return a list of all subdirectories containing license files within the
    input list of additional directories. These directories do not have to be absolute paths.
    """
    return [f"{str(Path(path).absolute())}/licenses" for path in additional_dirs]


def get_rule_dirs(additional_dirs):
    """
    Return a list of all subdirectories containing rule files within the
    input list of additional directories. These directories do not have to be absolute paths.
    """
    return [f"{str(Path(path).absolute())}/rules" for path in additional_dirs]


def get_paths_to_installed_licenses_and_rules():
    """
    Return a list of paths to externally packaged licenses or rules that the user has
    installed. Gets a list of all of these licenses (installed as plugins) and
    then gets the plugins containing licenses by checking that their names start
    with a common prefix.
    """
    from importlib_metadata import entry_points
    from licensedcode.additional_license_location_provider import get_location
    installed_plugins = entry_points(group='scancode_additional_license_location_provider')
    paths = []
    for plugin in installed_plugins:
        # get path to directory of licenses and/or rules
        paths.append(get_location(plugin.name))
    return paths


def load_licenses_from_multiple_dirs(
    builtin_license_data_dir,
    additional_license_data_dirs,
    with_deprecated=False,
):
    """
    Return a mapping of {key: License} combining a list of
    ``additional_license_data_dirs`` containing additional licenses with the
    builtin ``builtin_license_data_dir`` licenses into the same mapping.
    """
    #raise Exception(builtin_license_data_dir)
    combined_licenses = load_licenses(
        licenses_data_dir=builtin_license_data_dir,
        with_deprecated=with_deprecated,
        is_builtin=True,
    )
    for license_dir in additional_license_data_dirs:
        additional_licenses = load_licenses(
            licenses_data_dir=license_dir,
            with_deprecated=with_deprecated,
            is_builtin=False,
        )

        # validate that additional licenses keys do not exist as builtin
        duplicate_keys = set(combined_licenses).intersection(set(additional_licenses))
        if duplicate_keys:
            dupes = ', '.join(sorted(duplicate_keys))
            message = f'Duplicate licenses found when loading additional licenses from: {license_dir}: {dupes}'
            raise ValueError(message)

        combined_licenses.update(additional_licenses)

    return combined_licenses


def get_rules_from_multiple_dirs(
    licenses_db,
    builtin_rule_data_dir,
    additional_rules_data_dirs,
):
    """
    Yield Rule(s) built from:
    - A ``license_db`` mapping of {key: License}
    - The ``builtin_rule_data_dir`` of builtin license rules
    - The list of ``additional_rules_data_dirs`` containing additional rules.
    """
    # first load all builtin
    combined_rules = list(get_rules(
        licenses_db=licenses_db,
        rules_data_dir=builtin_rule_data_dir,
    ))

    # load additional rules
    for rules_dir in additional_rules_data_dirs or []:
        combined_rules.extend(load_rules(
            rules_data_dir=rules_dir,
            is_builtin=False,
        ))

    validate_rules(rules=combined_rules, licenses_by_key=licenses_db)

    return combined_rules


class InvalidLicense(Exception):
    pass


def validate_additional_license_data(additional_directories, scancode_license_dir):
    """
    Raises an exception if there are any invalid licenses in the directories of
    additional licenses.
    """
    licenses = load_licenses_from_multiple_dirs(
        additional_license_data_dirs=additional_directories,
        builtin_license_data_dir=scancode_license_dir
    )
    errors, _, _ = License.validate(
        licenses,
        verbose=False,
    )
    if errors:
        message = ['Errors while validating licenses:']
        for key, msgs in errors.items():
            message.append('')
            message.append(f'License: {key}')
            for msg in msgs:
                message.append(f'  {msg!r}')
        raise InvalidLicense('\n'.join(message))


def _ignorable_clue_error(rule, rules_dir):
    """
    Return a pair of the result of validating a rule's ignorable clues and expected ignorable clues
    if there is an error. Otherwise, returns None.
    """
    result = get_ignorables(rule.rule_file(rules_data_dir=rules_dir))
    expected = get_normalized_ignorables(rule)
    if result != expected:
        rule_file = rule.rule_file(rules_data_dir=rules_dir)

        result['files'] = [
            f'file://{rule_file}',
        ]
        return result, expected


def validate_ignorable_clues(rule_directories, is_builtin):
    """
    Raises an exception if any ignorable clues declared in a Rule are improperly detected
    in the rule text file.
    """
    messages = ['Errors while validating ignorable rules:']
    error_present = False
    for rules_dir in rule_directories:
        r = list(load_rules(
            rules_data_dir=rules_dir,
            is_builtin=is_builtin,
        ))
        for rule in r:
            if _ignorable_clue_error(rule, rules_dir):
                error_present = True
                result, expected = _ignorable_clue_error(rule, rules_dir)
                messages.append('')
                messages.append(f'{rule!r}')
                messages.append('Result:')
                messages.append(result)
                messages.append('Expected:')
                messages.append(expected)
    if error_present:
        raise InvalidRule('\n'.join(messages))


class InvalidRule(Exception):
    pass


class InvalidLicense(Exception):
    pass


def _validate_all_rules(rules, licenses_by_key):
    """
    Return a mapping of {error message: [list of Rule]} from validating a list
    of ``rules`` Rule integrity and correctness using known licenses from a
    mapping of ``licenses_by_key`` {key: License}`.
    """
    licensing = Licensing(symbols=licenses_by_key.values())
    errors = defaultdict(list)

    for rule in rules:
        for err_msg in rule.validate(licensing):
            errors[err_msg].append(rule)
    return errors


def validate_rules(rules, licenses_by_key, with_text=False, rules_data_dir=rules_data_dir):
    """
    Return a mapping of {error message: [list of Rule]) from validating a list
    of ``rules`` Rule integrity and correctness using known licenses from a
    mapping of ``licenses_by_key`` {key: License}`.
    """
    errors = _validate_all_rules(rules=rules, licenses_by_key=licenses_by_key)
    if errors:
        message = ['Errors while validating rules:']
        for msg, rules in errors.items():
            message.append('')
            message.append(msg)
            for rule in rules:
                message.append(f'  {rule!r}')

                rule_file = rule.rule_file(rules_data_dir=rules_data_dir)
                if rule_file and exists(rule_file):
                    message.append(f'    file://{rule_file}')

                if with_text:
                    txt = rule.text[:100].strip()
                    message.append(f'       {txt}...')
        raise InvalidRule('\n'.join(message))


def build_rules_from_licenses(licenses_by_key):
    """
    Return an iterable of rules built from each license text from a
    ``licenses_by_key`` mapping of {key: License}.
    """
    for license_obj in licenses_by_key.values():
        rule = build_rule_from_license(license_obj=license_obj)
        if rule:
            yield rule


def build_rule_from_license(license_obj):
    """
    Return a Rule built from a ``license_obj`` License object, or None.
    """
    if license_obj.text:
        minimum_coverage = license_obj.minimum_coverage or 0
        rule = Rule(
            license_expression=license_obj.key,
            identifier=f'{license_obj.key}.LICENSE',
            text=get_rule_text(text=license_obj.text),
            # a license text is always 100% relevant
            has_stored_relevance=True,
            relevance=100,

            has_stored_minimum_coverage=bool(minimum_coverage),
            minimum_coverage=minimum_coverage,

            is_builtin=license_obj.is_builtin,
            is_from_license=True,
            is_license_text=True,

            ignorable_copyrights=license_obj.ignorable_copyrights,
            ignorable_holders=license_obj.ignorable_holders,
            ignorable_authors=license_obj.ignorable_authors,
            ignorable_urls=license_obj.ignorable_urls,
            ignorable_emails=license_obj.ignorable_emails,
        )
        rule.setup()
        return rule


def get_all_spdx_keys(licenses_db):
    """
    Return an iterable of SPDX license keys collected from a `licenses_db`
    mapping of {key: License} objects.
    """
    for lic in licenses_db.values():
        for spdx_key in lic.spdx_keys():
            yield spdx_key


def get_essential_spdx_tokens():
    """
    Yield essential SPDX tokens.
    """
    yield from ('spdx', 'license', 'licence', 'identifier', 'licenseref',)


def get_all_spdx_key_tokens(licenses_db):
    """
    Yield SPDX token strings collected from a ``licenses_db`` mapping of {key:
    License} objects.
    """
    for tok in get_essential_spdx_tokens():
        yield tok

    for spdx_key in get_all_spdx_keys(licenses_db):
        for token in index_tokenizer(spdx_key):
            yield token


def get_license_tokens():
    """
    Yield key license tokens.
    """
    yield 'license'
    yield 'licence'
    yield 'licensed'


def load_rules(rules_data_dir=rules_data_dir, with_checks=True, is_builtin=True):
    """
    Return an iterable of rules loaded from rule files in ``rules_data_dir``.
    Optionally check for consistency if ``with_checks`` is True.
    """
    # TODO: OPTIMIZE: create a graph of rules to account for containment and
    # similarity clusters?
    seen_files = set()
    processed_files = set()
    lower_case_files = set()
    case_problems = set()
    space_problems = []
    model_errors = []

    for rule_file in resource_iter(location=rules_data_dir, with_dirs=False):
        if rule_file.endswith('.RULE'):
            base_name = file_base_name(rule_file)

            if with_checks and ' ' in base_name:
                space_problems.append(rule_file)

            try:
                yield Rule.from_file(rule_file=rule_file)
            except Exception as re:
                if with_checks:
                    model_errors.append(str(re))

            if with_checks:
                # accumulate sets to ensures we do not have illegal names or extra
                # orphaned files
                rule_file_lower = rule_file.lower()
                if rule_file_lower in lower_case_files:
                    case_problems.add(rule_file_lower)
                else:
                    lower_case_files.add(rule_file_lower)

                processed_files.add(rule_file)

        if with_checks and not rule_file.endswith('~'):
            seen_files.add(rule_file)

    if with_checks:
        unknown_files = seen_files - processed_files
        if unknown_files or case_problems or model_errors or space_problems:
            msg = ''

            if model_errors:
                errors = '\n'.join(model_errors)
                msg += (
                    '\nInvalid rule files: '
                    f'{rules_data_dir!r}\n'
                    f'{errors!r}\n'
                )

            if unknown_files:
                files = '\n'.join(sorted(f'file://{f}"' for f in unknown_files))
                msg += (
                    '\nOrphaned files in rule directory: '
                    f'{rules_data_dir!r}\n'
                    f'{files!r}\n'
                )

            if case_problems:
                files = '\n'.join(sorted(f'"file://{f}"' for f in case_problems))
                msg += (
                    '\nRule files with non-unique name in rule directory: '
                    f'{rules_data_dir!r}\n'
                    f'{files!r}\n'
                )

            if space_problems:
                files = '\n'.join(sorted(f'"file://{f}"' for f in space_problems))
                msg += (
                    '\nRule filename cannot contain spaces: '
                    f'{rules_data_dir!r}\n'
                    f'{files!r}\n'
                )

            raise InvalidRule(msg)


@attr.s(slots=True)
class BasicRule:
    """
    A detection rule object is a text to use for detection and corresponding
    detected licenses and metadata. This is a basic metadata object that does
    not have specific support for data and text files.
    """
    licensing = Licensing()

    rid = attr.ib(
        default=None,
        repr=TRACE_REPR,
        metadata=dict(
            help='Internal rule id number, assigned automatically at indexing '
            'time')
    )

    identifier = attr.ib(
        default=None,
        metadata=dict(
            help='Unique identifier for this rule, assigned automatically at '
            'indexing time. It is typically the rule ''text file name such as '
            '"gpl-2.0_12.RULE" or the license text file name such as '
            '"gpl-2.0.LICENSE". For dynamically generated rules (such as for '
            'SPDX identifier expressions, this is a string compued based on the '
            'expression')
    )

    license_expression = attr.ib(
        default=None,
        metadata=dict(
            help='License expression string to report when this rule is matched '
            'using the SPDX license expression syntax and ScanCode license keys.')
    )

    license_expression_object = attr.ib(
        default=None,
        repr=False,
        metadata=dict(
            help='license_expression LicenseExpression object, computed and '
            'cached automatically at creation time from the license_expression '
            'string.')
    )

    is_builtin = attr.ib(
        default=True,
        repr=False,
        metadata=dict(
            help='Flag set to True if this is a builtin standard rule.')
    )

    # The is_license_xxx flags below are nn indication of what this rule
    # importance is (e.g. how important is its text when detected as a licensing
    # clue) as one of several "is_license_xxx" flags. These flags are mutually
    # exclusive and a license rule can only have one of these as flags with a
    # True value.

    is_license_text = attr.ib(
        default=False,
        repr=False,
        metadata=dict(
            help='True if this is rule text is a license full text: full texts '
            'provide the highest level of confidence when detected because they '
            'are longer and more explicit. Mutually exclusive from any other '
            'is_license_* flag')
    )

    is_license_notice = attr.ib(
        default=False,
        repr=False,
        metadata=dict(
            help='True if this is rule text is a license notice: notices '
            'are explicit texts such as "Licensed under the MIT license" that '
            'are not actual license texts and provide a strong level of '
            'confidence when detected because they explicit. Mutually exclusive '
            'from any other is_license_* flag')
    )

    is_license_reference = attr.ib(
        default=False,
        repr=False,
        metadata=dict(
            help='True if this is rule text is a mre reference to a license: '
            'short license references such as a license bare name or license '
            'or a URL provide a weaker clue and level of confidence when '
            'detected because they are shorter and may not always represent a '
            'clear licensing statment or notice. Mutually exclusive from any other '
            'is_license_* flag')
    )

    is_license_tag = attr.ib(
        default=False,
        repr=False,
        metadata=dict(
            help='True if this is rule text is for a license tag: tags '
            'for a structured licensing tag such as a package manifest medata '
            'or an SPDX license identifier and similar tag conventions used in '
            'code or documentation. When detected, a tag provides a strong clue '
            'with high confidence even though it may be very short. '
            'Mutually exclusive from any other is_license_* flag')
    )

    is_license_intro = attr.ib(
        default=False,
        repr=False,
        metadata=dict(
            help='True if this is rule text is a license introduction: '
            'An intro is a short introductory statement placed just before an '
            'actual license text, notice or reference that it introduces. For '
            'instance "Licensed under ..." would be an intro text typically '
            'followed by some license notice. An "intro" is a weak clue that '
            'there may be some license statement afterwards. It should be '
            'considered in the context of the detection that it precedes. '
            'Ideally it should be merged with the license detected immediately '
            'after. Mutually exclusive from any other is_license_* flag')
    )

    is_false_positive = attr.ib(
        default=False,
        repr=False,
        metadata=dict(
            help='True if this rule text a false positive when matched exactly '
            '(ignoring unknown or stopwords) If set, matches to this rule will '
            'be discarded out at the end of the matching pipeline, except when '
            'contained in a larger match. When using this flag, a rule can only '
            'have notes explaining why this is a false positive and no other '
            'fields. This is useful in some cases when some text looks like a '
            'license text, notice or tag but is not actually it. '
            'Mutually exclusive from any other is_license_* flag')
    )

    language = attr.ib(
        default='en',
        repr=False,
        metadata=dict(
            help='Two-letter ISO 639-1 language code if this license text is '
            'not in English. See https://en.wikipedia.org/wiki/ISO_639-1 .')
        )

    minimum_coverage = attr.ib(
        default=0,
        metadata=dict(
            help='Can this rule text be matched only with a minimum coverage e.g., '
            'when a minimum proportion of tokens have been matched? This is as a '
            'float between 0 and 100 where 100 means that all tokens must be '
            'matched and a smaller value means a smaller proportion of matched '
            'tokens is acceptable. This is computed at indexing time based on '
            'the length of a rule. Providing a stored value in the rule data '
            'file overrides this default computed value. For example, a short '
            'rule such as "MIT license" must be matched with all its words, '
            'e.g., a 100 minimum_coverage. Otherwise matching only "mit" or '
            '"license" is not a strong enough licensing clue.')
    )

    has_stored_minimum_coverage = attr.ib(
        default=False,
        repr=False,
        metadata=dict(
            help='Computed flag set to True if the "minimum_coverage" field is stored '
            'in this rule data file. The default is to have "minimum_coverage" computed'
            'and not stored.')
    )

    _minimum_containment = attr.ib(
        default=0,
        repr=False,
        metadata=dict(
            help='Internal cached field; a float computed from minimum_coverage, '
            'divided by 100.')
    )

    is_continuous = attr.ib(
        default=False,
        metadata=dict(
            help='Can this rule be matched if there are any gaps between matched '
            'words in its matched range? The default is to allow non-continuous '
            'approximate matches. Any extra unmatched known or unknown word is '
            'considered to break a match continuity. This attribute is either '
            'stored or computed when the whole rule text is a {{key phrase}}.')
    )

    relevance = attr.ib(
        default=100,
        metadata=dict(
            help='What is the relevance of a match to this rule text? This is a '
            'float between 0 and 100 where 100 means highly relevant and 0 means '
            'not relevant at all. For instance a match to the "gpl" or the '
            '"cpol" words have a fairly low relevance as they are a weak '
            'indication of an actual license and could be a false positive. '
            'In some cases, this may even be used to discard obvious false '
            'positive matches automatically. The default is to consider a rule '
            'as highly relevant and the relevance is further computed and '
            'adjusted at indexing time automatically based on the length of a '
            'rule. This field is to override the computed defaults.')
    )

    has_stored_relevance = attr.ib(
        default=False,
        metadata=dict(
            help='Computed flag set to True if the "relevance" field is stored '
            'in this rule data file. The default is to have "relevance" computed'
            'and not stored.')
    )

    referenced_filenames = attr.ib(
        default=attr.Factory(list),
        repr=False,
        metadata=dict(
            help='List of file names of file paths found in the rule text that '
            'point to a file that contains license text, such as in "See file COPYING"')
    )

    notes = attr.ib(
        default=None,
        repr=False,
        metadata=dict(
            help='Free text notes. Notes are mandatory for false positive rules.')
    )

    is_from_license = attr.ib(
        default=False,
        repr=False,
        metadata=dict(
            help='Computed flag set to True if this rule is built from a '
            '.LICENSE full text.')
    )

    is_synthetic = attr.ib(
        default=False,
        repr=False,
        metadata=dict(
            help='Flag set to True if this rule is a synthetic rule dynamically '
            'built at runtime, such as an SPDX license rule.')
    )

    ###########################################################################
    # lists of clues that can be ignored when detected in this license as they
    # are part of the license or rule text itself

    ignorable_copyrights = attr.ib(
        default=attr.Factory(list),
        repr=False,
        metadata=dict(
            help='List of copyrights that can be ignored when detected in this '
            'text as they are part of the license or rule text proper and can'
            'optionally be excluded from the copyrights detection')
    )

    ignorable_holders = attr.ib(
        default=attr.Factory(list),
        repr=False,
        metadata=dict(
            help='List of holders that can be ignored when detected in this '
            'text as they are part of the license or rule text proper and can'
            'optionally be excluded from the holders detection')
    )

    ignorable_authors = attr.ib(
        default=attr.Factory(list),
        repr=False,
        metadata=dict(
            help='List of authors that can be ignored when detected in this '
            'text as they are part of the license or rule text proper and can'
            'optionally be excluded from the authors detection')
    )

    ignorable_urls = attr.ib(
        default=attr.Factory(list),
        repr=False,
        metadata=dict(
            help='List of holders that can be ignored when detected in this '
            'text as they are part of the license or rule text proper and can'
            'optionally be excluded from the holders detection')
    )

    ignorable_emails = attr.ib(
        default=attr.Factory(list),
        repr=False,
        metadata=dict(
            help='List of emails that can be ignored when detected in this '
            'text as they are part of the license or rule text proper and can'
            'optionally be excluded from the emails detection')
    )

    ###########################################################################

    starts_with_license = attr.ib(
        default=False,
        repr=False,
        metadata=dict(
            help='Computed flag set to True if the rule starts with the word'
            '"license" or a few similar words')
    )

    ends_with_license = attr.ib(
        default=False,
        repr=False,
        metadata=dict(
            help='Computed flag set to True if the rule ends with the word'
            '"license" or a few similar words')
    )

    text = attr.ib(
        default=None,
        repr=False,
        metadata=dict(
            help='Text of this rule')
    )

    key_phrase_spans = attr.ib(
        default=attr.Factory(list),
        repr=False,
        metadata=dict(
            help='List of spans representing key phrases for this rule. These are Spans '
            'of rule text position spans that must be present for this rule to be matched. '
            'Key phrases are enclosed in {{double curly braces}} in the rule text.'
        )
    )

    # These thresholds attributes are computed upon text loading or calling the
    # thresholds function explicitly
    ###########################################################################

    length = attr.ib(
        default=0,
        metadata=dict(
            help='Computed length of a rule text in number of tokens aka. words,'
            'ignoring unknown words and stopwords')
    )

    min_matched_length = attr.ib(
        default=0,
        repr=TRACE_REPR,
        metadata=dict(
            help='Internal computed field representing the minimum matched '
            'length in tokens for a match to this rule to be considered as valid.')
    )

    high_length = attr.ib(
        default=0,
        repr=TRACE_REPR,
        metadata=dict(
            help='Internal computed field representing the length of higher '
            'relevance tokens (from the "legalese" list) in this rule text.')
    )

    min_high_matched_length = attr.ib(
        default=0,
        repr=TRACE_REPR,
        metadata=dict(
            help='Internal computed field representing the minimum matched '
            'length in higher relevance tokens (from the "legalese" list) '
            'for a match to this rule to be considered as valid.')
    )

    length_unique = attr.ib(
        default=0,
        repr=TRACE_REPR,
        metadata=dict(
            help='Internal computed field representing the length of unique '
            'tokens in this rule text.')
    )

    min_matched_length_unique = attr.ib(
        default=0,
        repr=TRACE_REPR,
        metadata=dict(
            help='Internal computed field representing the minimum matched '
            'length in unique tokens for a match to this rule to be considered '
            'as valid.')
    )

    high_length_unique = attr.ib(
        default=0,
        repr=TRACE_REPR,
        metadata=dict(
            help='Internal computed field representing the length of unique '
            'higher relevance tokens (from the "legalese" list) in this rule text.')
    )

    min_high_matched_length_unique = attr.ib(
        default=0,
        repr=TRACE_REPR,
        metadata=dict(
            help='Internal computed field representing the minimum matched '
            'length in unique higher relevance tokens (from the "legalese" list) '
            'for a match to this rule to be considered as valid.')
    )

    is_small = attr.ib(
        default=False,
        repr=TRACE_REPR,
        metadata=dict(
            help='Internal computed flag set to True if this rule is "small"')
    )

    has_computed_thresholds = attr.ib(
        default=False,
        repr=False,
        metadata=dict(
            help='Internal computed flag set to True when the thresholds flag '
            'above have been computed for this rule')
    )

    # TODO: use the actual words and not just a count
    stopwords_by_pos = attr.ib(
        default=attr.Factory(dict),
        repr=False,
        metadata=dict(
            help='Index of rule token positions to a number of stopword '
            'tokens after this position. For stopwords at the start, the '
            'position is using the magic -1 key.')
    )

    def rule_file(
        self,
        rules_data_dir=rules_data_dir,
        licenses_data_dir=licenses_data_dir,
    ):
        rule_file_base_name = file_base_name(self.identifier)
        rule_file_name = f'{rule_file_base_name}.RULE'

        if self.is_from_license:
            return join(licenses_data_dir, rule_file_name)
        else:
            return join(rules_data_dir, rule_file_name)

    def __attrs_post_init__(self, *args, **kwargs):
        self.setup()

    def setup(self):
        """
        Setup a few basic computed attributes after instance creation.
        """
        self.relevance = as_int(float(self.relevance or 100))
        self.minimum_coverage = as_int(float(self.minimum_coverage or 0))

        if self.license_expression:
            try:
                expression = self.licensing.parse(self.license_expression)
            except Exception as e:
                exp = self.license_expression
                trace = traceback.format_exc()
                raise InvalidRule(
                    f'Unable to parse Rule license expression: {exp!r} '
                    f'for: file://{self.identifier}\n{trace}'
                ) from e

            if expression is None:
                raise InvalidRule(
                    f'Invalid rule License expression parsed to empty: '
                    f'{self.license_expression!r} for: file://{self.identifier}'
                )

            self.license_expression = expression.render()
            self.license_expression_object = expression

    @property
    def has_unknown(self):
        """
        Return True if any of this rule licenses is an unknown license.
        """
        # TODO: consider using the license_expression_object and the is_unknown
        # license flag instead
        return self.license_expression and 'unknown' in self.license_expression

    def validate(self, licensing=None):
        """
        Validate this rule using the provided ``licensing`` Licensing and yield
        one error message for each type of error detected.
        """
        is_false_positive = self.is_false_positive

        license_flags = (
            self.is_license_notice,
            self.is_license_text,
            self.is_license_reference,
            self.is_license_tag,
            self.is_license_intro,
        )

        has_license_flags = any(license_flags)
        has_many_license_flags = len([l for l in license_flags if l]) != 1

        license_expression = self.license_expression

        ignorables = (
            self.ignorable_copyrights,
            self.ignorable_holders,
            self.ignorable_authors,
            self.ignorable_urls,
            self.ignorable_emails,
        )

        if is_false_positive:
            if not self.notes:
                yield 'is_false_positive rule must have notes.'

            if self.is_continuous:
                yield 'is_false_positive rule cannot be is_continuous.'

            if has_license_flags:
                yield 'is_false_positive rule cannot have is_license_* flags.'

            if license_expression:
                yield 'is_false_positive rule cannot have a license_expression.'

            if self.has_stored_relevance:
                yield 'is_false_positive rule cannot have a stored relevance.'

            if self.referenced_filenames:
                yield 'is_false_positive rule cannot have referenced_filenames.'

            if any(ignorables):
                yield 'is_false_positive rule cannot have ignorable_* attributes.'

        if self.language not in known_languages:
            yield f'Unknown language: {self.language}'

        if not is_false_positive:
            if not (0 <= self.minimum_coverage <= 100):
                yield 'Invalid rule minimum_coverage. Should be between 0 and 100.'

            if not (0 <= self.relevance <= 100):
                yield 'Invalid rule relevance. Should be between 0 and 100.'

            if has_many_license_flags:
                yield 'Invalid rule is_license_* flags. Only one allowed.'

            if not has_license_flags:
                yield 'At least one is_license_* flag is needed.'

            if not check_is_list_of_strings(self.referenced_filenames):
                yield 'referenced_filenames must be a list of strings'

            if not all(check_is_list_of_strings(i) for i in ignorables):
                yield 'ignorables must be a list of strings'

            if not license_expression:
                yield 'Missing license_expression.'
            else:
                if not has_only_lower_license_keys(license_expression):
                    yield (
                        f'Invalid license_expression: {license_expression} ,'
                        'keys should be lowercase.'
                    )

                if licensing:
                    try:
                        licensing.parse(license_expression, validate=True, simple=True)
                    except ExpressionError as e:
                        yield (
                            f'Failed to parse and validate license_expression: '
                            f'{license_expression} with error: {e}'
                        )

            if self.referenced_filenames:
                if len(set(self.referenced_filenames)) != len(self.referenced_filenames):
                    yield 'referenced_filenames cannot contain duplicates.'

    def license_keys(self, unique=True):
        """
        Return a list of license keys for this rule.
        """
        if not self.license_expression:
            return []
        return self.licensing.license_keys(
            self.license_expression_object,
            unique=unique,
        )

    def same_licensing(self, other):
        """
        Return True if the other rule has the same licensing as this rule.
        """
        if self.license_expression and other.license_expression:
            return self.licensing.is_equivalent(
                self.license_expression_object,
                other.license_expression_object,
            )

    def licensing_contains(self, other):
        """
        Return True if this rule licensing contains the other rule licensing.
        """
        if self.license_expression and other.license_expression:
            return self.licensing.contains(
                expression1=self.license_expression_object,
                expression2=other.license_expression_object,
            )

    def spdx_license_expression(self, licensing=None):
        from licensedcode.cache import build_spdx_license_expression
        return str(build_spdx_license_expression(self, licensing=licensing))

    def get_length(self, unique=False):
        return self.length_unique if unique else self.length

    def get_min_matched_length(self, unique=False):
        return (self.min_matched_length_unique if unique
                else self.min_matched_length)

    def get_high_length(self, unique=False):
        return self.high_length_unique if unique else self.high_length

    def get_min_high_matched_length(self, unique=False):
        return (self.min_high_matched_length_unique if unique
                else self.min_high_matched_length)

    def to_dict(self, include_text=False):
        """
        Return an ordered mapping of self, excluding texts unless
        ``include_text`` is True. Used for serialization. Empty values are not
        included.
        """
        data = {}

        is_false_positive = self.is_false_positive

        if self.license_expression:
            data['license_expression'] = self.license_expression

        flags = (
            'is_false_positive',
            'is_license_text',
            'is_license_notice',
            'is_license_reference',
            'is_license_tag',
            'is_license_intro',
            'is_continuous',
        )

        # default to English which is implied
        if self.language != 'en':
            data['language'] = self.language

        for flag in flags:
            tag_value = getattr(self, flag, False)
            if tag_value:
                data[flag] = tag_value

        if self.has_stored_relevance and self.relevance and not is_false_positive:
            data['relevance'] = as_int(self.relevance)

        if self.has_stored_minimum_coverage and self.minimum_coverage > 0 and not is_false_positive:
            data['minimum_coverage'] = as_int(self.minimum_coverage)

        if self.referenced_filenames and not is_false_positive:
            data['referenced_filenames'] = self.referenced_filenames

        if self.notes:
            data['notes'] = self.notes

        if include_text and self.text:
            data['text'] = self.text

        if not is_false_positive:
            ignorables = (
                'ignorable_copyrights',
                'ignorable_holders',
                'ignorable_authors',
                'ignorable_urls',
                'ignorable_emails',
            )

            for igno in ignorables:
                tag_value = getattr(self, igno, False)
                if tag_value:
                    data[igno] = tag_value

        return data





def has_only_lower_license_keys(license_expression, licensing=Licensing()):
    """
    Return True if all license keys of ``license_expression`` are lowercase.
    """
    return all(
        k == k.lower()
        for k in licensing.license_keys(license_expression, unique=False)
    )


def check_is_list_of_strings(l):
    """
    Return True if `l` is a list of strings or an empty list, False otherwise.
    """
    if isinstance(l, list):
        if l:
            return all(isinstance(i, str) for i in l)
        return True
    return False


def as_int(num):
    """
    Convert ``num`` to int if ``num`` is not an int and this would not lead to
    loss of information, e.g. when ``num`` is an int stored as a float type.
    """
    if isinstance(num, str):
        num = float(num)
    if isinstance(num, float):
        n = int(num)
        if n == num:
            return n
    return num


@attr.s(slots=True)
class Rule(BasicRule):
    """
    A detection rule object with support for data and text files.
    """

    def __attrs_post_init__(self, *args, **kwargs):
        self.setup()

    @classmethod
    def from_file(cls, rule_file, is_builtin=True):
        """
        Return a new Rule object loaded from a file stored at
        ``rule_file`` with the text and it's data as with YAML frontmatter.
        """
        rule = Rule(is_builtin=is_builtin)
        rule.load_data(rule_file=rule_file)
        return rule

    @classmethod
    def _from_text_file_and_expression(
        cls,
        text_file,
        license_expression=None,
        identifier=None,
        **kwargs,
    ):
        """
        Return a new Rule object loaded from a ``text_file``  and a
        ``license_expression``. Used for testing only.
        """
        license_expression = license_expression or 'mit'
        if exists(text_file):
            text = get_rule_text(location=text_file)
        else:
            text = ''

        return cls._from_text_and_expression(
            text=text,
            license_expression=license_expression,
            identifier=identifier,
            **kwargs,
        )

    @classmethod
    def _from_text_and_expression(
        cls,
        text=None,
        license_expression=None,
        identifier=None,
        **kwargs,
    ):
        """
        Return a new Rule object loaded from a ``text_file``  and a
        ``license_expression``. Used for testing only.
        """
        license_expression = license_expression or 'mit'
        text = text or ''
        identifier = identifier or f'_tst_{time()}_{len(text)}_{license_expression}'
        rule = Rule(
            license_expression=license_expression,
            text=text,
            is_synthetic=True,
            identifier=identifier,
            **kwargs,
        )
        rule.setup()
        return rule

    @classmethod
    def _from_expression(cls, license_expression=None, identifier=None, **kwargs):
        """
        Return a new Rule object from a ``license_expression``. Used for testing only.
        """
        license_expression = license_expression or 'mit'
        identifier = identifier or f'_tst_{time()}_expr_{license_expression}'
        rule = Rule(
            identifier=identifier,
            license_expression=license_expression,
            text='',
            is_synthetic=True,
        )
        rule.setup()
        return rule

    def load_data(self, rule_file):
        """
        Load data from ``rule_file`` which has both the text and the data (as YAML forntmatter).
        Check presence of text file to determine if this is a special synthetic rule.
        """
        if self.is_synthetic:
            if not self.text:
                raise InvalidRule(
                    f'Invalid synthetic rule without text: {self}: {self.text!r}')
            return self

        if not rule_file :
            raise InvalidRule(
                f'Cannot load rule without its corresponding rule_file: '
                f'{self}: file://{rule_file}')

        self.identifier = file_name(rule_file)

        try:
            self.load(rule_file=rule_file)
        except Exception:
            trace = traceback.format_exc()
            raise InvalidRule(f'While loading: file://{rule_file}\n{trace}')

        return self

    def tokens(self):
        """
        Return a sequence of token strings for this rule text.

        SIDE EFFECT: Computed attributes such as "length", "relevance",
        "is_continuous",  "minimum_coverage" and "stopword_by_pos" are
        recomputed as a side effect.
        """

        text = self.text
        # We tag this rule as being a bare URL if it starts with a scheme and is
        # on one line: this is used to determine a matching approach

        if (
            text.startswith(('http://', 'https://', 'ftp://'))
            and '\n' not in text[:1000]
        ):
            self.minimum_coverage = 100

        toks, stopwords_by_pos = index_tokenizer_with_stopwords(text)
        self.length = len(toks)
        self.stopwords_by_pos = stopwords_by_pos
        self.set_relevance()

        # set key phrase spans that must be present for the rule
        # to pass through refinement
        self.key_phrase_spans = self.build_key_phrase_spans()
        self._set_continuous()

        return toks

    def _set_continuous(self):
        """
        Set the "is_continuous" flag if this rule must be matched exactly
        without gaps, stopwords or unknown words. Must run after
        key_phrase_spans computation.
        """
        if (
            not self.is_continuous
            and self.key_phrase_spans
            and len(self.key_phrase_spans) == 1
            and len(self.key_phrase_spans[0]) == self.length
        ):
            self.is_continuous = True

    def build_key_phrase_spans(self):
        """
        Return a list of Spans marking key phrases token positions of that must
        be present for this rule to be matched.
        """
        if self.is_from_license:
            return []
        return list(get_key_phrase_spans(self.text))

    def compute_thresholds(self, small_rule=SMALL_RULE):
        """
        Compute and set thresholds either considering the occurrence of all
        tokens or the occurence of unique tokens.
        """
        min_cov, self.min_matched_length, self.min_high_matched_length = (
            compute_thresholds_occurences(
                self.minimum_coverage,
                self.length,
                self.high_length,
            )
        )
        if not self.has_stored_minimum_coverage:
            self.minimum_coverage = min_cov

        self._minimum_containment = self.minimum_coverage / 100

        self.min_matched_length_unique, self.min_high_matched_length_unique = (
            compute_thresholds_unique(
                self.minimum_coverage,
                self.length,
                self.length_unique, self.high_length_unique,
            )
        )

        self.is_small = self.length < small_rule

    def dump(self, rules_data_dir):
        """
        Dump a representation of this rule as a .RULE file stored in
        ``rules_data_dir`` as a UTF-8 file having:
         - the rule data as YAML frontmatter
         - the rule text
        and this is a `rule_file`.

        Does nothing if this rule was created from a License (e.g.,
        `is_from_license` is True)
        """
        if self.is_from_license or self.is_synthetic:
            return

        def write(location, byte_string):
            # we write as binary because rules and licenses texts and data are
            # UTF-8-encoded bytes
            with io.open(location, 'wb') as of:
                of.write(byte_string)

        rule_file = self.rule_file(rules_data_dir=rules_data_dir)

        metadata = self.to_dict()
        content = self.text.encode('utf-8')
        rule_post = FrontmatterPost(content=content, handler=SaneYAMLHandler(), **metadata)
        output_string = dumps_frontmatter(post=rule_post)
        write(rule_file, output_string.encode('utf-8'))

    def load(self, rule_file, with_checks=True):
        """
        Load self from a .RULE file with YAMl frontmatter stored in rule_file.
        Unknown fields are ignored and not bound to the Rule object.
        Optionally check for consistency if ``with_checks`` is True.
        """
        try:
            post = load_frontmatter(rule_file)
            data = post.metadata
            if not post.content:
                raise InvalidRule(
                    f'Cannot load rule with empty text: '
                    f'{self}: file://{rule_file}'
                )

            self.text = post.content.lstrip()

        except Exception as e:
            print('#############################')
            print('INVALID LICENSE RULE FILE:', f'file://{rule_file}')
            print('#############################')
            print(e)
            print('#############################')
            # this is a rare case, but yes we abruptly stop.
            raise e

        known_attributes = set(attr.fields_dict(self.__class__))
        data_file_attributes = set(data)
        if with_checks:
            unknown_attributes = data_file_attributes.difference(known_attributes)
            if unknown_attributes:
                unknown_attributes = ', '.join(sorted(unknown_attributes))
                msg = 'License rule {} data file has unknown attributes: {}'
                raise InvalidRule(msg.format(self, unknown_attributes))

        self.license_expression = data.get('license_expression')

        self.is_false_positive = data.get('is_false_positive', False)

        relevance = as_int(float(data.get('relevance') or 0))
        # Keep track if we have a stored relevance of not.
        if relevance:
            self.relevance = relevance
            self.has_stored_relevance = True
        else:
            self.relevance = 100
            self.has_stored_relevance = False

        minimum_coverage = as_int(float(data.get('minimum_coverage') or 0))
        self._minimum_containment = minimum_coverage / 100
        if minimum_coverage:
            # Keep track if we have a stored minimum_coverage of not.
            self.minimum_coverage = minimum_coverage
            self.has_stored_minimum_coverage = True
        else:
            self.minimum_coverage = 0
            self.has_stored_minimum_coverage = False

        self.is_license_text = data.get('is_license_text', False)
        self.is_license_notice = data.get('is_license_notice', False)
        self.is_license_tag = data.get('is_license_tag', False)
        self.is_license_reference = data.get('is_license_reference', False)
        self.is_license_intro = data.get('is_license_intro', False)
        self.is_continuous = data.get('is_continuous', False)

        self.referenced_filenames = data.get('referenced_filenames', []) or []

        # these are purely informational and not used at run time
        notes = data.get('notes')
        if notes:
            self.notes = notes.strip()

        self.ignorable_copyrights = data.get('ignorable_copyrights', [])
        self.ignorable_holders = data.get('ignorable_holders', [])
        self.ignorable_authors = data.get('ignorable_authors', [])
        self.ignorable_urls = data.get('ignorable_urls', [])
        self.ignorable_emails = data.get('ignorable_emails', [])

        self.language = data.get('language') or 'en'
        self.setup()
        return self

    def set_relevance(self):
        """
        Set the ``relevance`` attribute to a computed value for this rule. The
        relevance is a float between 0 and 100 where 100 means highly relevant
        and 0 means not relevant at all.

        The relevance is computed using this approach:

        - pre-defined, stored relevance is used as-is
        - false positive or SPDX rules have 100 relevance.
        - relevance is computed based on the rule length
        """

        if self.is_false_positive:
            self.relevance = 100
            self.has_stored_relevance = True
            return

        computed_relevance = compute_relevance(self.length)

        if self.has_stored_relevance:
            if self.relevance == computed_relevance:
                self.has_stored_relevance = False
        else:
            self.relevance = computed_relevance


def compute_relevance(length):
    """
    Return a computed ``relevance`` given a ``length`` and a threshold.
    The relevance is a integer between 0 and 100 where 100 means highly
    relevant and 0 means not relevant at all.

    The relevance is computed base on the rule or detection ``length`` using
    a relevance schedule based on the ``length``

    For instance a match to the "gpl" or the "cpol" words have a fairly low
    relevance as they are a weak indication of an actual license and could
    be a false positive and should therefore be assigned a low relevance. In
    contrast a match to most or all of the apache-2.0 license text is highly
    relevant. The relevance is used as the basis to compute a LicenseMatch
    and LicenseDetection score.

    For example::
    >>> compute_relevance(0)
    0
    >>> compute_relevance(1)
    5
    >>> compute_relevance(17)
    94
    >>> compute_relevance(18)
    100
    >>> compute_relevance(19)
    100
    >>> compute_relevance(100)
    100
    """
    if length > 18:
        return 100
    return {
        0: 0,
        1: 5,
        2: 11,
        3: 16,
        4: 22,
        5: 27,
        6: 33,
        7: 38,
        8: 44,
        9: 50,
        10: 55,
        11: 61,
        12: 66,
        13: 72,
        14: 77,
        15: 83,
        16: 88,
        17: 94,
        18: 100,
    }[length]


def compute_thresholds_occurences(
    minimum_coverage,
    length,
    high_length,
    _MIN_MATCH_HIGH_LENGTH=MIN_MATCH_HIGH_LENGTH,
    _MIN_MATCH_LENGTH=MIN_MATCH_LENGTH,
):
    """
    Compute and return thresholds considering the occurrence of all tokens.
    """
    if minimum_coverage == 100:
        min_matched_length = length
        min_high_matched_length = high_length
        return minimum_coverage, min_matched_length, min_high_matched_length

    if length < 3:
        min_high_matched_length = high_length
        min_matched_length = length
        minimum_coverage = 100

    elif length < 10:
        min_matched_length = length
        min_high_matched_length = high_length
        minimum_coverage = 80

    elif length < 30:
        min_matched_length = length // 2
        min_high_matched_length = min(high_length, _MIN_MATCH_HIGH_LENGTH)
        minimum_coverage = 50

    elif length < 200:
        min_matched_length = _MIN_MATCH_LENGTH
        min_high_matched_length = min(high_length, _MIN_MATCH_HIGH_LENGTH)
        # minimum_coverage = max(15, int(length//10))

    else:  # if length >= 200:
        min_matched_length = length // 10
        min_high_matched_length = high_length // 10
        # minimum_coverage = int(length//10)

    return minimum_coverage, min_matched_length, min_high_matched_length


def compute_thresholds_unique(
    minimum_coverage,
    length,
    length_unique,
    high_length_unique,
    _MIN_MATCH_HIGH_LENGTH=MIN_MATCH_HIGH_LENGTH,
    _MIN_MATCH_LENGTH=MIN_MATCH_LENGTH,
):
    """
    Compute and set thresholds considering the occurrence of only unique tokens.
    """
    if minimum_coverage == 100:
        min_matched_length_unique = length_unique
        min_high_matched_length_unique = high_length_unique
        return min_matched_length_unique, min_high_matched_length_unique

    if length > 200:
        min_matched_length_unique = length // 10
        min_high_matched_length_unique = high_length_unique // 10

    elif length < 5:
        min_matched_length_unique = length_unique
        min_high_matched_length_unique = high_length_unique

    elif length < 10:
        if length_unique < 2:
            min_matched_length_unique = length_unique
        else:
            min_matched_length_unique = length_unique - 1
        min_high_matched_length_unique = high_length_unique

    elif length < 20:
        min_matched_length_unique = high_length_unique
        min_high_matched_length_unique = high_length_unique

    else:
        min_matched_length_unique = _MIN_MATCH_LENGTH
        highu = (int(high_length_unique // 2)) or high_length_unique
        min_high_matched_length_unique = min(highu, _MIN_MATCH_HIGH_LENGTH)

    return min_matched_length_unique, min_high_matched_length_unique


@attr.s(slots=True, repr=False)
class SpdxRule(Rule):
    """
    A specialized rule object that is used for the special case of SPDX license
    expressions.

    Since we may have an infinite possible number of SPDX expressions and these
    are not backed by a traditional rule text file, we use this class to handle
    the specifics of these how rules that are built at matching time: one rule
    is created for each detected SPDX license expression.
    """

    def __attrs_post_init__(self, *args, **kwargs):
        self.identifier = f'spdx-license-identifier: {self.license_expression}'
        self.setup()

        if not self.license_expression:
            raise InvalidRule(f'Empty license expression: {self.identifier}')

        self.is_license_tag = True
        self.is_small = False
        self.relevance = 100
        self.has_stored_relevance = True
        self.is_synthetic = True

    def load(self):
        raise NotImplementedError

    def dump(self):
        raise NotImplementedError


UNKNOWN_LICENSE_KEY = 'unknown'


@attr.s(slots=True, repr=False)
class UnknownRule(Rule):
    """
    A specialized rule object that is used for the special case of unknown
    license detection.

    Since we may have an infinite number of possible unknown licenses and these
    are not backed by a traditional rule text file, we use this class to handle
    the specifics of these how such rules are built at matching time: one new
    synthetic rule is created for each detected unknown license match.
    """

    def __attrs_post_init__(self, *args, **kwargs):
        # We craft a UNIQUE identifier for the matched content
        self.identifier = f'unknown-license-detection:{self.compute_unique_id()}'

        self.license_expression = UNKNOWN_LICENSE_KEY
        # note that this could be shared across rules as an optimization
        self.license_expression_object = self.licensing.parse(UNKNOWN_LICENSE_KEY)
        self.is_license_notice = True
        self.notes = 'Unknown license based on a composite of license words.'
        self.setup()
        self.is_synthetic = True

        # called only for it's side effects
        self.tokens()

    def load(self):
        raise NotImplementedError

    def dump(self):
        raise NotImplementedError

    def compute_unique_id(self):
        """
        Return a a unique id string based on this rule content. (Today this is
        an MD5 checksum of the text, but that's an implementation detail)
        """
        return hashlib.md5(self.text.encode('utf-8')).hexdigest()


def _print_rule_stats():
    """
    Print rules statistics.
    """
    from licensedcode.cache import get_index
    idx = get_index()
    rules = idx.rules_by_rid
    sizes = Counter(r.length for r in rules)
    print('Top 15 lengths: ', sizes.most_common(15))
    print(
        '15 smallest lengths: ',
        sorted(sizes.items(),
        key=itemgetter(0))[:15],
    )

    high_sizes = Counter(r.high_length for r in rules)
    print('Top 15 high lengths: ', high_sizes.most_common(15))
    print(
        '15 smallest high lengths: ',
        sorted(high_sizes.items(),
        key=itemgetter(0))[:15],
    )


def update_ignorables(licensish, verbose=False):
    """
    Update ignorables and return the ``licensish`` Rule or License using the
    latest values detected in its text.

    Display progress messages if ``verbose`` is True.
    """

    if verbose:
        print(f'Processing:', licensish.identifier)

    text = licensish.text
    if text:
        ignorables = get_ignorables(text=text, verbose=verbose)
        set_ignorables(licensish=licensish, ignorables=ignorables, verbose=verbose)
    return licensish


def set_ignorables(licensish, ignorables, verbose=False):
    """
    Update ``licensish`` Rule or License using the mapping of ``ignorables``
    attributes.

    Display progress messages if ``verbose`` is True.
    """
    for key, value in ignorables.items():
        if verbose:
            existing = getattr(licensish, key, None)
            print(f'Updating ignorable: {key} from: {existing!r} to: {value!r}')
        setattr(licensish, key, value)
    return licensish


def get_ignorables(text, verbose=False):
    """
    Return a mapping of ignorable clues lists found in a ``text`` for
    copyrights, holders, authors, urls, emails. Do not include items with empty
    values.

    Display progress messages if ``verbose`` is True.
    """
    from cluecode.copyrights import detect_copyrights_from_lines
    from cluecode.copyrights import Detection

    from cluecode.finder import find_urls
    from cluecode.finder import find_emails

    text_lines = text.splitlines()

    # Redundant clues found in a license or rule text can be ignored.
    # Therefdore we collect and set ignorable copyrights, holders and authors
    detections = detect_copyrights_from_lines(numbered_lines=enumerate(text.splitlines(), 1))
    copyrights, holders, authors = Detection.split_values(detections)

    if verbose:
        for detection in (copyrights + holders + authors):
            print(f'  Found ignorable: {detection}')

    copyrights = set(copyrights)
    holders = set(holders)
    authors = set(authors)

    # collect and set ignorable emails and urls
    urls = set(u for (u, _ln) in find_urls(location=text_lines) if u)
    if verbose:
        print(f'  Found urls: {urls}')

    emails = set(e for (e, _ln) in find_emails(text_lines) if e)
    if verbose:
        print(f'  Found emails: {emails}')

    ignorables = build_ignorables_mapping(
        copyrights=copyrights,
        holders=holders,
        authors=authors,
        urls=urls,
        emails=emails,
    )

    if verbose:
        print(f'  Found ignorables: {ignorables}')
    return ignorables


def get_normalized_ignorables(licensish):
    """
    Return a sorted mapping of ignorables built from a licensish Rule or License.
    """
    return build_ignorables_mapping(
        copyrights=licensish.ignorable_copyrights,
        holders=licensish.ignorable_holders,
        authors=licensish.ignorable_authors,
        urls=licensish.ignorable_urls,
        emails=licensish.ignorable_emails,
    )


def build_ignorables_mapping(copyrights, holders, authors, urls, emails):
    """
    Return a sorted mapping of ignorables built from lists of ignorable clues.
    """
    ignorables = dict(
        ignorable_copyrights=sorted(copyrights or []),
        ignorable_holders=sorted(holders or []),
        ignorable_authors=sorted(authors or []),
        ignorable_urls=sorted(urls or []),
        ignorable_emails=sorted(emails or []),
    )

    return {k: v for k, v in sorted(ignorables.items()) if v}


def find_rule_base_location(name_prefix, rules_directory=rules_data_dir):
    """
    Return a new, unique and non-existing base location in ``rules_directory``
    with a file name but without an extension suitable to create a new rule
    without overwriting any existing rule. Use the ``name_prefix`` string as a
    prefix for this name.
    """

    cleaned = (
        name_prefix
        .lower()
        .strip()
        .replace(' ', '_')
        .replace('(', '')
        .replace(')', '')
        .strip('_-')
    )
    template = cleaned + '_{idx}'

    idx = 1
    while True:
        base_name = template.format(idx=idx)
        base_loc = join(rules_directory, base_name)
        if not exists(f'{base_loc}.RULE'):
            return base_loc
        idx += 1


def get_key_phrase_spans(text):
    """
    Yield Spans of key phrase token positions found in the rule ``text``.
    Tokens form a key phrase when enclosed in {{double curly braces}}.

    For example:

    >>> text = 'This is enclosed in {{double curly braces}}'
    >>> #       0    1  2        3    4      5     6
    >>> x = list(get_key_phrase_spans(text))
    >>> assert x == [Span(4, 6)], x

    >>> text = 'This is {{enclosed}} a  {{double curly braces}} or not'
    >>> #       0    1    2          SW   3      4     5        6  7
    >>> x = list(get_key_phrase_spans(text))
    >>> assert x == [Span(2), Span(3, 5)], x

    >>> text = 'This {{is}} enclosed a  {{double curly braces}} or not'
    >>> #       0    1      2        SW   3      4     5        6  7
    >>> x = list(get_key_phrase_spans(text))
    >>> assert x == [Span([1]), Span([3, 4, 5])], x

    >>> text = '{{AGPL-3.0  GNU Affero General Public License v3.0}}'
    >>> #         0    1 2  3   4      5       6      7       8  9
    >>> x = list(get_key_phrase_spans(text))
    >>> assert x == [Span(0, 9)], x

    >>> assert list(get_key_phrase_spans('{This}')) == []

    >>> def check_exception(text):
    ...     try:
    ...         return list(get_key_phrase_spans(text))
    ...     except InvalidRule:
    ...         pass

    >>> check_exception('This {{is')
    >>> check_exception('This }}is')
    >>> check_exception('{{This }}is{{')
    >>> check_exception('This }}is{{')
    >>> check_exception('{{}}')
    >>> check_exception('{{This is')
    >>> check_exception('{{This is{{')
    >>> check_exception('{{This is{{ }}')
    >>> check_exception('{{{{This}}}}')
    >>> check_exception('}}This {{is}}')
    >>> check_exception('This }} {{is}}')
    >>> check_exception('{{This}}')
    [Span(0)]
    >>> check_exception('{This}')
    []
    >>> check_exception('{{{This}}}')
    [Span(0)]
    """
    ipos = 0
    in_key_phrase = False
    key_phrase = []
    for token in key_phrase_tokenizer(text):
        if token == KEY_PHRASE_OPEN:
            if in_key_phrase:
                raise InvalidRule('Invalid rule with nested key phrase {{ {{ braces', text)
            in_key_phrase = True

        elif token == KEY_PHRASE_CLOSE:
            if in_key_phrase:
                if key_phrase:
                    yield Span(key_phrase)
                    key_phrase.clear()
                else:
                    raise InvalidRule('Invalid rule with empty key phrase {{}} braces', text)
                in_key_phrase = False
            else:
                raise InvalidRule(f'Invalid rule with dangling key phrase missing closing braces', text)
            continue
        else:
            if in_key_phrase:
                key_phrase.append(ipos)
            ipos += 1

    if key_phrase or in_key_phrase:
        raise InvalidRule(f'Invalid rule with dangling key phrase missing final closing braces', text)<|MERGE_RESOLUTION|>--- conflicted
+++ resolved
@@ -572,11 +572,7 @@
                 error(f'Unknown language: {lic.language}')
 
             if lic.is_unknown:
-<<<<<<< HEAD
-                if not 'unknown' in lic.key and not 'undetected' in lic.key:
-=======
                 if not 'unknown' in lic.key and lic.key != 'no-license':
->>>>>>> 9f91bf51
                     error(
                         'is_unknown can be true only for licenses with '
                         '"unknown " in their key string.'
