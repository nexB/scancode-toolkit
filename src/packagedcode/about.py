#
# Copyright (c) nexB Inc. and others. All rights reserved.
# ScanCode is a trademark of nexB Inc.
# SPDX-License-Identifier: Apache-2.0
# See http://www.apache.org/licenses/LICENSE-2.0 for the license text.
# See https://github.com/nexB/scancode-toolkit for support or download.
# See https://aboutcode.org for more information about nexB OSS projects.
#

import io
import os
from pathlib import Path

import saneyaml

from packagedcode import models
from packageurl import PackageURL

# TODO: Override get_package_resource so it returns the Resource that the ABOUT file is describing

TRACE = os.environ.get('SCANCODE_DEBUG_PACKAGE', False)


def logger_debug(*args):
    pass


if TRACE:
    import logging
    import sys

    logger = logging.getLogger(__name__)
    logging.basicConfig(stream=sys.stdout)
    logger.setLevel(logging.DEBUG)

    def logger_debug(*args):
        return logger.debug(
            ' '.join(isinstance(a, str) and a or repr(a) for a in args)
        )


class AboutFileHandler(models.DatafileHandler):
    datasource_id = 'about_file'
    default_package_type = 'about'
    path_patterns = ('*.ABOUT',)
    description = 'AboutCode ABOUT file'
    documentation_url = 'https://aboutcode-toolkit.readthedocs.io/en/latest/specification.html'

    @classmethod
    def parse(cls, location):
        """
        Yield one or more Package manifest objects given a file ``location`` pointing to a
        package archive, manifest or similar.
        """
        with io.open(location, encoding='utf-8') as loc:
            package_data = saneyaml.load(loc.read())

        # About files can contain any purl and also have a namespace
        about_type = package_data.get('type')
        about_ns = package_data.get('namespace')
        purl_type = None
        purl_ns = None
        purl = package_data.get('purl')
        if purl:
            purl = PackageURL.from_string(purl)
            if purl:
                purl_type = purl.type

        package_type = about_type or purl_type or cls.default_package_type
        package_ns = about_ns or purl_ns

        name = package_data.get('name')
        version = package_data.get('version')

        homepage_url = package_data.get('home_url') or package_data.get('homepage_url')
        download_url = package_data.get('download_url')
        copyright_statement = package_data.get('copyright')

        license_expression = package_data.get('license_expression')
        declared_license = license_expression

        owner = package_data.get('owner')
        if not isinstance(owner, str):
            owner = repr(owner)
        parties = [models.Party(type=models.party_person, name=owner, role='owner')]

        # FIXME: also include notice_file and license_file(s) as file_references
        file_references = []
        about_resource = package_data.get('about_resource')
        if about_resource:
            file_references.append(models.FileReference(path=about_resource))

        # FIXME: we should put the unprocessed attributes in extra data
        yield models.PackageData(
            datasource_id=cls.datasource_id,
            type=package_type,
            namespace=package_ns,
            name=name,
            version=version,
            declared_license=declared_license,
            license_expression=license_expression,
            copyright=copyright_statement,
            parties=parties,
            homepage_url=homepage_url,
            download_url=download_url,
            file_references=file_references,
        )

    @classmethod
    def assemble(cls, package_data, resource, codebase):
        """
        Yield a Package. Note that ABOUT files do not carry dependencies.
        """
        datafile_path = resource.path
        # do we have enough to create a package?
        if package_data.purl:
            package = models.Package.from_package_data(
                package_data=package_data,
                datafile_path=datafile_path,
            )
            package_uid = package.package_uid

            # NOTE: we do not attach files to the Package level. Instead we
            # update `for_package` in the file
            resource.for_packages.append(package_uid)
            resource.save(codebase)

            if not package.license_expression:
                package.license_expression = cls.compute_normalized_license(package)

            yield package

<<<<<<< HEAD
            if resource.pid is not None and package_data.file_references:
=======
            if resource.has_parent() and package_data.file_references:
>>>>>>> 19d77e99
                parent_resource = resource.parent(codebase)
                if parent_resource and package_data.file_references:
                    root_path = Path(parent_resource.path)

                    # FIXME: we should be able to get the path relatively to the
                    # ABOUT file resource a file ref extends from the root of
                    # the filesystem
                    file_references_by_path = {
                        str(root_path / ref.path): ref
                        for ref in package.file_references
                    }

                    for res in parent_resource.walk(codebase):
                        ref = file_references_by_path.get(res.path)
                        if not ref:
                            continue

                        # path is found and processed: remove it, so we can
                        # check if we found all of them
                        del file_references_by_path[res.path]
                        res.for_packages.append(package_uid)
                        res.save(codebase)

                        yield res

                # if we have left over file references, add these to extra data
                if file_references_by_path:
                    missing = sorted(file_references_by_path.values(), key=lambda r: r.path)
                    package.extra_data['missing_file_references'] = missing
            else:
                package.extra_data['missing_file_references'] = package_data.file_references[:]

        # we yield this as we do not want this further processed
        yield resource<|MERGE_RESOLUTION|>--- conflicted
+++ resolved
@@ -130,11 +130,7 @@
 
             yield package
 
-<<<<<<< HEAD
-            if resource.pid is not None and package_data.file_references:
-=======
             if resource.has_parent() and package_data.file_references:
->>>>>>> 19d77e99
                 parent_resource = resource.parent(codebase)
                 if parent_resource and package_data.file_references:
                     root_path = Path(parent_resource.path)
