--- conflicted
+++ resolved
@@ -41,8 +41,6 @@
         "The --consolidate option will be deprecated in a future version of scancode-toolkit."
       ],
       "extra_data": {
-<<<<<<< HEAD
-=======
         "system_environment": {
           "operating_system": "linux",
           "cpu_architecture": "64",
@@ -50,7 +48,6 @@
           "platform_version": "#123~18.04.1-Ubuntu SMP Fri Apr 8 09:48:52 UTC 2022",
           "python_version": "3.6.9 (default, Mar 15 2022, 13:55:28) \n[GCC 8.4.0]"
         },
->>>>>>> 19d77e99
         "spdx_license_list_version": "3.16",
         "files_count": 253
       }
