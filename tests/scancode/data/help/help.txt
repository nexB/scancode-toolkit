--- conflicted
+++ resolved
@@ -157,20 +157,6 @@
                              and including the starting directory. Use 0 for no
                              scan depth limit.
 
-<<<<<<< HEAD
-  miscellaneous:
-    --get-license-data DIR          Include this directory with additional custom
-                                    licenses and license rules in the license
-                                    detection index. Creates the directory if it
-                                    does not exist.
-    --reindex-licenses              Rebuild the license index and exit.
-    --reindex-licenses-for-all-languages
-                                    [EXPERIMENTAL] Rebuild the license index
-                                    including texts all languages (and not only
-                                    English) and exit.
-
-=======
->>>>>>> c108206f
   documentation:
     -h, --help       Show this message and exit.
     -A, --about      Show information about ScanCode and licensing and exit.
