[metadata]
name = scancode-toolkit-mini
version = 21.5.25
license = Apache-2.0 AND CC-BY-4.0 AND LicenseRef-scancode-other-permissive AND LicenseRef-scancode-other-copyleft

description = ScanCode is a tool to scan code for license, copyright, package and their documented dependencies and other interesting facts. scancode-toolkit-mini is a special build that does not come with pre-built binary dependencies by default. These are instead installed separately or with the extra_requires scancode-toolkit-mini[full]

long_description = file:README.rst
author = ScanCode
author_email = info@aboutcode.org
url = https://github.com/nexB/scancode-toolkit

classifiers =
    Development Status :: 5 - Production/Stable
    Intended Audience :: Developers
    Programming Language :: Python
    Programming Language :: Python :: 3 :: Only
    Programming Language :: Python :: 3.6
    Programming Language :: Python :: 3.7
    Programming Language :: Python :: 3.8
    Programming Language :: Python :: 3.9
    Topic :: Utilities

keywords =
    open source
    scan
    license
    package
    dependency
    copyright
    filetype
    author
    extract
    licensing

license_files =
    apache-2.0.LICENSE
    NOTICE
    cc-by-4.0.LICENSE
    AUTHORS.rst
    CODE_OF_CONDUCT.rst


[options]
packages = find:
package_dir = =src
py_modules =
    scancode_config
include_package_data = True
zip_safe = False

python_requires = >=3.6.*, <4

install_requires =
    attrs >= 18.1, !=20.1.0
    Beautifulsoup4 >= 4.0.0, <5.0.0
    bitarray >= 0.8.1, < 1.0.0
    boolean.py >= 3.5,  < 4.0
    chardet >= 3.0.0
    click >= 6.7, !=7.0
    colorama >= 0.3.9
<<<<<<< HEAD
    commoncode >= 21.5.25
    debian-inspector >= 21.5.25
=======
    commoncode >= 21.1.21
    debian-inspector >= 0.9.10
>>>>>>> 90037b1e
    dparse >= 0.5.1
    fasteners
    fingerprints >= 0.6.0
    ftfy <  5.0.0
    gemfileparser >= 0.7.0
    html5lib
    importlib_metadata; python_version < "3.9"
    intbitset >= 2.3.0,  < 3.0
    jaraco.functools
    javaproperties >= 0.5
    jinja2 >= 2.7.0, < 4.0.0
    jsonstreams >= 0.5.0
    license_expression >= 0.99
    lxml >= 4.6.3, < 5.0.0
    MarkupSafe >= 0.23
    nltk >= 3.2, !=3.6, < 4.0
    packageurl_python >= 0.7.0
    packaging
    pdfminer.six >= 20170720
    pefile >= 2018.8.8
    pkginfo >= 1.5.0.1
    pluggy >= 0.4.0, < 1.0
    plugincode >= 21.1.21
    publicsuffix2
    pyahocorasick >= 1.4, < 1.5
    pycryptodome >= 3.4
    pygments
    pymaven_patch >= 0.2.8
    requests >= 2.7.0, < 3.0.0
    saneyaml >= 0.5.2
    spdx_tools >= 0.6.0
    text_unidecode >= 1.0, < 2.0
    toml >= 0.10.0
    typing >=3.6, < 3.7; python_version < "3.7"
    urlpy
    xmltodict >= 0.11.0
    zipp >= 3.0.0; python_version < "3.9"
    typecode >= 21.2.24


[options.packages.find]
where = src


[options.extras_require]
full =
    extractcode[full] >= 21.2.24
    typecode[full] >= 21.2.24

# linux-only package handling
packages =
    rpm_inspector_rpm >= 4.16.1.3; platform_system == 'Linux'

dev =
    pytest
    pytest-cov
    pytest-xdist
    pytest-rerunfailures
    aboutcode-toolkit >= 6.0.0
    bump2version
    codecov
    coverage

[options.entry_points]
console_scripts =
    scancode = scancode.cli:scancode


# These are configurations for ScanCode plugins as setuptools entry points.
# Each plugin entry hast this form:
#   plugin-name = fully.qualified.module:PluginClass
# where plugin-name must be a unique arbitrary name for this entrypoint.

# scancode_pre_scan is the entry point for pre_scan plugins executed before the
# scans. See also plugincode.pre_scan module for details and doc.
scancode_pre_scan =
    ignore = scancode.plugin_ignore:ProcessIgnore
    facet = summarycode.facet:AddFacet
    classify = summarycode.classify:FileClassifier


# scancode_scan is the entry point for scan plugins that run a scan after the
# pre_scan plugins and before the post_scan plugins. See also plugincode.scan
# module for details and doc.
scancode_scan =
    info = scancode.plugin_info:InfoScanner
    licenses = licensedcode.plugin_license:LicenseScanner
    copyrights = cluecode.plugin_copyright:CopyrightScanner
    packages = packagedcode.plugin_package:PackageScanner
    emails = cluecode.plugin_email:EmailScanner
    urls = cluecode.plugin_url:UrlScanner
    generated = summarycode.generated:GeneratedCodeDetector


# scancode_post_scan is the entry point for post_scan plugins executed after the
# scan plugins and before the output plugins. See also plugincode.post_scan
# module for details and doc.
scancode_post_scan =
    summary = summarycode.summarizer:ScanSummary
    summary-keeping-details = summarycode.summarizer:ScanSummaryWithDetails
    summary-key-files = summarycode.summarizer:ScanKeyFilesSummary
    summary-by-facet = summarycode.summarizer:ScanByFacetSummary
    license-clarity-score = summarycode.score:LicenseClarityScore
    license-policy = licensedcode.plugin_license_policy:LicensePolicy
    mark-source = scancode.plugin_mark_source:MarkSource
    classify-package = summarycode.classify:PackageTopAndKeyFilesTagger
    is-license-text = licensedcode.plugin_license_text:IsLicenseText
    filter-clues = cluecode.plugin_filter_clues:RedundantCluesFilter
    consolidate = summarycode.plugin_consolidate:Consolidator


# scancode_output_filter is the entry point for filter plugins executed after
# the post-scan plugins and used by the output plugins to exclude/filter certain
# files or directories from the codebase. See also plugincode.post_scan module
# for details and doc.
scancode_output_filter =
    only-findings = scancode.plugin_only_findings:OnlyFindings
    ignore-copyrights = cluecode.plugin_ignore_copyrights:IgnoreCopyrights


# scancode_output is the entry point for output plugins that write a scan output
# in a given format at the end of a scan. See also plugincode._output module for
# details and doc.
scancode_output =
    html = formattedcode.output_html:HtmlOutput
    html-app = formattedcode.output_html:HtmlAppOutput
    json = formattedcode.output_json:JsonCompactOutput
    json-pp = formattedcode.output_json:JsonPrettyOutput
    spdx-tv = formattedcode.output_spdx:SpdxTvOutput
    spdx-rdf = formattedcode.output_spdx:SpdxRdfOutput
    csv = formattedcode.output_csv:CsvOutput
    jsonlines = formattedcode.output_jsonlines:JsonLinesOutput
    template = formattedcode.output_html:CustomTemplateOutput
    debian = formattedcode.output_debian:DebianCopyrightOutput


[tool:pytest]
norecursedirs =
    .git
    bin
    dist
    build
    _build
    dist
    etc
    local
    ci
    docs
    man
    share
    samples
    .cache
    .settings
    Include
    include
    Lib
    lib
    lib64
    Lib64
    Scripts
    thirdparty
    tmp
    src/*/data
    tests/*/data
    plugins
    plugins/*/tests/data
    plugins-builtin

python_files = *.py

python_classes=Test
python_functions=test

addopts =
    -rfExXw
    --strict
    --ignore setup.py
    --doctest-modules<|MERGE_RESOLUTION|>--- conflicted
+++ resolved
@@ -59,13 +59,8 @@
     chardet >= 3.0.0
     click >= 6.7, !=7.0
     colorama >= 0.3.9
-<<<<<<< HEAD
     commoncode >= 21.5.25
     debian-inspector >= 21.5.25
-=======
-    commoncode >= 21.1.21
-    debian-inspector >= 0.9.10
->>>>>>> 90037b1e
     dparse >= 0.5.1
     fasteners
     fingerprints >= 0.6.0
@@ -86,7 +81,7 @@
     packaging
     pdfminer.six >= 20170720
     pefile >= 2018.8.8
-    pkginfo >= 1.5.0.1
+    pkginfo >= 1.7.0
     pluggy >= 0.4.0, < 1.0
     plugincode >= 21.1.21
     publicsuffix2
