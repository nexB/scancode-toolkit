- |
  LGPL-2.1+
  This source code is a product of Sun Microsystems, Inc. and is provided
  GPL-2+
  You are allowed to use this source code in any open source or closed
  Permission is hereby granted, free of charge, to any person
  LGPL-2+
- adrian AND gpl-1.0-plus AND gpl-2.0 AND gpl-2.0-plus AND lgpl-2.0-plus AND lgpl-2.1-plus AND
<<<<<<< HEAD
  sun-source AND unknown AND unknown-license-reference AND warranty-disclaimer AND x11
=======
  lgpl-3.0 AND other-permissive AND sun-source AND unknown AND x11
>>>>>>> e940d07d
- |
  Copyright (C) 2004-2009 Lennart Poettering
  Copyright (C) 2006-2007 Pierre Ossman <ossman@cendio.se> for Cendio AB
  Copyright (C) 2001 Chris Bagwell
  Copyright 2006 Pierre Ossman <ossman@cendio.se> for Cendio AB
  Copyright (C)1994,96,97,98,99,2000,2001,2004 Free Software Foundation, Inc.
  Copyright (C) 1999 Tom Tromey
  Copyright (C) 2000 Red Hat, Inc.
  Copyright (C) 2004-2009 Marcel Holtmann <marcel@holtmann.org>
  Copyright (C) 2008-2009 Joao Paulo Rechi Vita
  Copyright (C) 2004-2005 Henryk Ploetz <henryk@ploetzli.ch>
  Copyright (C) 2005-2006 Brad Midgley <bmidgley@xmission.com>
  Copyright 2009 Tanu Kaskinen
  Copyright (C) DFS Deutsche Flugsicherung (2004). All Rights Reserved.
  Copyright 2006-2008 Lennart Poettering
  Copyright (C) 2009 Colin Guthrie
  Copyright 2006 Lennart Poettering
  Copyright 2006 Shams E. King
  Copyright (C) 2008 Colin Guthrie
  Copyright 2006 Diego Petteno
  Copyright 2005-2007 Lennart Poettering
  Copyright (C) Kungliga Tekniska Hogskolan
  Copyright 2009 Colin Guthrie
  Copyright 2011 Colin Guthrie
  Copyright 2006-2007 Pierre Ossman <ossman@cendio.se> for Cendio AB
  Copyright 2009 Finn Thain
  Copyright 2010 Intel Corporation
  Contributor: Pierre-Louis Bossart <pierre-louis.bossart@intel.com>
  Copyright 2009 (C) Lennart Poettering
  Copyright (C) 2006-2008 Lennart Poettering
  Copyright (C) 2008 Nokia Corporation
  Copyright (C) 2008 Lennart Poettering
  Copyright 2006-2009 Sjoerd Simons <sjoerd@debian.org>
  Copyright 2006-2008 CJ van den Berg <cj@vdbonline.com>
  Copyright 2004-2006 Lennart Poettering
  Copyright 2009 Wim Taymans <wim.taymans@collabora.co.uk>
  2009 Jason Newton <nevion@gmail.com><|MERGE_RESOLUTION|>--- conflicted
+++ resolved
@@ -6,11 +6,7 @@
   Permission is hereby granted, free of charge, to any person
   LGPL-2+
 - adrian AND gpl-1.0-plus AND gpl-2.0 AND gpl-2.0-plus AND lgpl-2.0-plus AND lgpl-2.1-plus AND
-<<<<<<< HEAD
-  sun-source AND unknown AND unknown-license-reference AND warranty-disclaimer AND x11
-=======
   lgpl-3.0 AND other-permissive AND sun-source AND unknown AND x11
->>>>>>> e940d07d
 - |
   Copyright (C) 2004-2009 Lennart Poettering
   Copyright (C) 2006-2007 Pierre Ossman <ossman@cendio.se> for Cendio AB
