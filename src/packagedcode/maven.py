--- conflicted
+++ resolved
@@ -115,11 +115,7 @@
 
         if resource.path.endswith('.pom'):
             # we only treat the parent as the root
-<<<<<<< HEAD
-            return super().assign_package_to_parent_tree(package, resource, codebase)
-=======
             return models.DatafileHandler.assign_package_to_parent_tree(package, resource, codebase)
->>>>>>> 19d77e99
 
         # the root is either the parent or further up for poms stored under
         # a META-INF dir
@@ -132,11 +128,7 @@
             # /META-INF/maven/log4j/log4j/pom.xml: This requires going up 5 times
             upward_segments = 5
             root = resource
-<<<<<<< HEAD
-            for _ in upward_segments:
-=======
             for _ in range(upward_segments):
->>>>>>> 19d77e99
                 root = root.parent(codebase)
         else:
             # Second case: a pom.xml at the root of codebase tree
@@ -147,11 +139,7 @@
         if not root:
             root = resource.parent(codebase)
 
-<<<<<<< HEAD
-        return super().assign_package_to_resources(package, resource=root, codebase=codebase)
-=======
         return models.DatafileHandler.assign_package_to_resources(package, resource=root, codebase=codebase)
->>>>>>> 19d77e99
 
     @classmethod
     def compute_normalized_license(cls, package):
@@ -1173,11 +1161,7 @@
     ))
 
     # FIXME: there are still other data to map in a PackageData
-<<<<<<< HEAD
-    yield models.PackageData(
-=======
     package_data = models.PackageData(
->>>>>>> 19d77e99
         datasource_id=datasource_id,
         type=package_type,
         primary_language=primary_language,
@@ -1195,13 +1179,10 @@
         **urls,
     )
 
-<<<<<<< HEAD
-=======
     if not package_data.license_expression and package_data.declared_license:
         package_data.license_expression = models.compute_normalized_license(package_data.declared_license)
 
     yield package_data
->>>>>>> 19d77e99
 
 def build_vcs_and_code_view_urls(scm):
     """
@@ -1212,13 +1193,9 @@
     ...     connection='scm:git:git@github.com:histogrammar/histogrammar-scala.git',
     ...     tag='HEAD',
     ...     url='https://github.com/histogrammar/histogrammar-scala')
-<<<<<<< HEAD
-    >>> expected = {'vcs_url': 'sdfasdasd', 'code_view_url': 'asdasda'}
-=======
     >>> expected = {
     ...     'vcs_url': 'git+https://github.com/histogrammar/histogrammar-scala.git',
     ...     'code_view_url': 'https://github.com/histogrammar/histogrammar-scala'}
->>>>>>> 19d77e99
     >>> assert build_vcs_and_code_view_urls(scm) == expected
     """
 
