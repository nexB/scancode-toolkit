{
<<<<<<< HEAD
  "dependencies": [
    {
      "purl": "pkg:nuget/NETStandard.Library",
      "extracted_requirement": "1.6.1",
      "scope": "dependency",
      "is_runtime": true,
      "is_optional": false,
      "is_resolved": false,
      "resolved_package": {},
      "extra_data": {
        "framework": ".NETStandard1.3",
        "exclude": "Build,Analyzers"
      },
      "dependency_uid": "pkg:nuget/NETStandard.Library?uuid=fixed-uid-done-for-testing-5642512d1758",
      "for_package_uid": "pkg:nuget/Castle.Core@4.2.1?uuid=fixed-uid-done-for-testing-5642512d1758",
      "datafile_path": "Castle.Core.nuspec",
      "datasource_id": "nuget_nupsec"
    },
    {
      "purl": "pkg:nuget/System.Diagnostics.TraceSource",
      "extracted_requirement": "4.3.0",
      "scope": "dependency",
      "is_runtime": true,
      "is_optional": false,
      "is_resolved": false,
      "resolved_package": {},
      "extra_data": {
        "framework": ".NETStandard1.3",
        "exclude": "Build,Analyzers"
      },
      "dependency_uid": "pkg:nuget/System.Diagnostics.TraceSource?uuid=fixed-uid-done-for-testing-5642512d1758",
      "for_package_uid": "pkg:nuget/Castle.Core@4.2.1?uuid=fixed-uid-done-for-testing-5642512d1758",
      "datafile_path": "Castle.Core.nuspec",
      "datasource_id": "nuget_nupsec"
    },
    {
      "purl": "pkg:nuget/System.Reflection.TypeExtensions",
      "extracted_requirement": "4.3.0",
      "scope": "dependency",
      "is_runtime": true,
      "is_optional": false,
      "is_resolved": false,
      "resolved_package": {},
      "extra_data": {
        "framework": ".NETStandard1.3",
        "exclude": "Build,Analyzers"
      },
      "dependency_uid": "pkg:nuget/System.Reflection.TypeExtensions?uuid=fixed-uid-done-for-testing-5642512d1758",
      "for_package_uid": "pkg:nuget/Castle.Core@4.2.1?uuid=fixed-uid-done-for-testing-5642512d1758",
      "datafile_path": "Castle.Core.nuspec",
      "datasource_id": "nuget_nupsec"
    },
    {
      "purl": "pkg:nuget/System.Xml.XmlDocument",
      "extracted_requirement": "4.3.0",
      "scope": "dependency",
      "is_runtime": true,
      "is_optional": false,
      "is_resolved": false,
      "resolved_package": {},
      "extra_data": {
        "framework": ".NETStandard1.3",
        "exclude": "Build,Analyzers"
      },
      "dependency_uid": "pkg:nuget/System.Xml.XmlDocument?uuid=fixed-uid-done-for-testing-5642512d1758",
      "for_package_uid": "pkg:nuget/Castle.Core@4.2.1?uuid=fixed-uid-done-for-testing-5642512d1758",
      "datafile_path": "Castle.Core.nuspec",
      "datasource_id": "nuget_nupsec"
    },
    {
      "purl": "pkg:nuget/System.Dynamic.Runtime",
      "extracted_requirement": "4.3.0",
      "scope": "dependency",
      "is_runtime": true,
      "is_optional": false,
      "is_resolved": false,
      "resolved_package": {},
      "extra_data": {
        "framework": ".NETStandard1.3",
        "exclude": "Build,Analyzers"
      },
      "dependency_uid": "pkg:nuget/System.Dynamic.Runtime?uuid=fixed-uid-done-for-testing-5642512d1758",
      "for_package_uid": "pkg:nuget/Castle.Core@4.2.1?uuid=fixed-uid-done-for-testing-5642512d1758",
      "datafile_path": "Castle.Core.nuspec",
      "datasource_id": "nuget_nupsec"
    },
    {
      "purl": "pkg:nuget/System.Reflection",
      "extracted_requirement": "4.3.0",
      "scope": "dependency",
      "is_runtime": true,
      "is_optional": false,
      "is_resolved": false,
      "resolved_package": {},
      "extra_data": {
        "framework": ".NETStandard1.3",
        "exclude": "Build,Analyzers"
      },
      "dependency_uid": "pkg:nuget/System.Reflection?uuid=fixed-uid-done-for-testing-5642512d1758",
      "for_package_uid": "pkg:nuget/Castle.Core@4.2.1?uuid=fixed-uid-done-for-testing-5642512d1758",
      "datafile_path": "Castle.Core.nuspec",
      "datasource_id": "nuget_nupsec"
    },
    {
      "purl": "pkg:nuget/System.Reflection.Emit",
      "extracted_requirement": "4.3.0",
      "scope": "dependency",
      "is_runtime": true,
      "is_optional": false,
      "is_resolved": false,
      "resolved_package": {},
      "extra_data": {
        "framework": ".NETStandard1.3",
        "exclude": "Build,Analyzers"
      },
      "dependency_uid": "pkg:nuget/System.Reflection.Emit?uuid=fixed-uid-done-for-testing-5642512d1758",
      "for_package_uid": "pkg:nuget/Castle.Core@4.2.1?uuid=fixed-uid-done-for-testing-5642512d1758",
      "datafile_path": "Castle.Core.nuspec",
      "datasource_id": "nuget_nupsec"
    },
    {
      "purl": "pkg:nuget/System.Collections.Specialized",
      "extracted_requirement": "4.3.0",
      "scope": "dependency",
      "is_runtime": true,
      "is_optional": false,
      "is_resolved": false,
      "resolved_package": {},
      "extra_data": {
        "framework": ".NETStandard1.3",
        "exclude": "Build,Analyzers"
      },
      "dependency_uid": "pkg:nuget/System.Collections.Specialized?uuid=fixed-uid-done-for-testing-5642512d1758",
      "for_package_uid": "pkg:nuget/Castle.Core@4.2.1?uuid=fixed-uid-done-for-testing-5642512d1758",
      "datafile_path": "Castle.Core.nuspec",
      "datasource_id": "nuget_nupsec"
    },
    {
      "purl": "pkg:nuget/System.ComponentModel",
      "extracted_requirement": "4.3.0",
      "scope": "dependency",
      "is_runtime": true,
      "is_optional": false,
      "is_resolved": false,
      "resolved_package": {},
      "extra_data": {
        "framework": ".NETStandard1.3",
        "exclude": "Build,Analyzers"
      },
      "dependency_uid": "pkg:nuget/System.ComponentModel?uuid=fixed-uid-done-for-testing-5642512d1758",
      "for_package_uid": "pkg:nuget/Castle.Core@4.2.1?uuid=fixed-uid-done-for-testing-5642512d1758",
      "datafile_path": "Castle.Core.nuspec",
      "datasource_id": "nuget_nupsec"
    },
    {
      "purl": "pkg:nuget/System.ComponentModel.TypeConverter",
      "extracted_requirement": "4.3.0",
      "scope": "dependency",
      "is_runtime": true,
      "is_optional": false,
      "is_resolved": false,
      "resolved_package": {},
      "extra_data": {
        "framework": ".NETStandard1.3",
        "exclude": "Build,Analyzers"
      },
      "dependency_uid": "pkg:nuget/System.ComponentModel.TypeConverter?uuid=fixed-uid-done-for-testing-5642512d1758",
      "for_package_uid": "pkg:nuget/Castle.Core@4.2.1?uuid=fixed-uid-done-for-testing-5642512d1758",
      "datafile_path": "Castle.Core.nuspec",
      "datasource_id": "nuget_nupsec"
    }
  ],
=======
>>>>>>> 0d294bf7
  "packages": [
    {
      "type": "nuget",
      "namespace": null,
      "name": "Castle.Core",
      "version": "4.2.1",
      "qualifiers": {},
      "subpath": null,
      "primary_language": null,
      "description": "Castle Core, including DynamicProxy, Logging Abstractions and DictionaryAdapter",
      "release_date": null,
      "parties": [
        {
          "type": null,
          "role": "author",
          "name": "Castle Project Contributors",
          "email": null,
          "url": null
        },
        {
          "type": null,
          "role": "owner",
          "name": "Castle Project Contributors",
          "email": null,
          "url": null
        }
      ],
      "keywords": [],
      "homepage_url": "http://www.castleproject.org/",
      "download_url": null,
      "size": null,
      "sha1": null,
      "md5": null,
      "sha256": null,
      "sha512": null,
      "bug_tracking_url": null,
      "code_view_url": null,
      "vcs_url": "git+https://github.com/castleproject/Core",
      "copyright": "Copyright (c) 2004-2017 Castle Project - http://www.castleproject.org/",
      "declared_license_expression": "apache-2.0",
      "declared_license_expression_spdx": "Apache-2.0",
      "license_detections": [
        {
          "license_expression": "apache-2.0",
          "detection_log": [
            "not-combined"
          ],
          "matches": [
            {
              "score": 100.0,
              "start_line": 1,
              "end_line": 1,
              "matched_length": 9,
              "match_coverage": 100.0,
              "matcher": "1-hash",
              "license_expression": "apache-2.0",
              "rule_identifier": "apache-2.0_20.RULE",
              "rule_url": "https://github.com/nexB/scancode-toolkit/tree/develop/src/licensedcode/data/rules/apache-2.0_20.RULE",
              "matched_text": "http://www.apache.org/licenses/LICENSE-2.0.html"
            }
          ]
        }
      ],
      "other_license_expression": null,
      "other_license_expression_spdx": null,
      "other_license_detections": [],
      "extracted_license_statement": "http://www.apache.org/licenses/LICENSE-2.0.html",
      "notice_text": null,
      "source_packages": [],
      "extra_data": {},
      "repository_homepage_url": "https://www.nuget.org/packages/Castle.Core/4.2.1",
      "repository_download_url": "https://www.nuget.org/api/v2/package/Castle.Core/4.2.1",
      "api_data_url": "https://api.nuget.org/v3/registration3/castle.core/4.2.1.json",
      "package_uid": "pkg:nuget/Castle.Core@4.2.1?uuid=fixed-uid-done-for-testing-5642512d1758",
      "datafile_paths": [
        "Castle.Core.nuspec"
      ],
      "datasource_ids": [
        "nuget_nupsec"
      ],
      "purl": "pkg:nuget/Castle.Core@4.2.1"
    }
  ],
  "dependencies": [],
  "license_references": [
    {
      "key": "apache-2.0",
      "language": "en",
      "short_name": "Apache 2.0",
      "name": "Apache License 2.0",
      "category": "Permissive",
      "owner": "Apache Software Foundation",
      "homepage_url": "http://www.apache.org/licenses/",
      "notes": "Per SPDX.org, this version was released January 2004 This license is OSI\ncertified\n",
      "is_builtin": true,
      "is_exception": false,
      "is_unknown": false,
      "is_generic": false,
      "spdx_license_key": "Apache-2.0",
      "other_spdx_license_keys": [
        "LicenseRef-Apache",
        "LicenseRef-Apache-2.0"
      ],
      "osi_license_key": "Apache-2.0",
      "text_urls": [
        "http://www.apache.org/licenses/LICENSE-2.0"
      ],
      "osi_url": "http://opensource.org/licenses/apache2.0.php",
      "faq_url": "http://www.apache.org/foundation/licence-FAQ.html",
      "other_urls": [
        "http://www.opensource.org/licenses/Apache-2.0",
        "https://opensource.org/licenses/Apache-2.0",
        "https://www.apache.org/licenses/LICENSE-2.0"
      ],
      "key_aliases": [],
      "minimum_coverage": 0,
      "standard_notice": null,
      "ignorable_copyrights": [],
      "ignorable_holders": [],
      "ignorable_authors": [],
      "ignorable_urls": [
        "http://www.apache.org/licenses/",
        "http://www.apache.org/licenses/LICENSE-2.0"
      ],
      "ignorable_emails": [],
      "text": "                                 Apache License\n                           Version 2.0, January 2004\n                        http://www.apache.org/licenses/\n\n   TERMS AND CONDITIONS FOR USE, REPRODUCTION, AND DISTRIBUTION\n\n   1. Definitions.\n\n      \"License\" shall mean the terms and conditions for use, reproduction,\n      and distribution as defined by Sections 1 through 9 of this document.\n\n      \"Licensor\" shall mean the copyright owner or entity authorized by\n      the copyright owner that is granting the License.\n\n      \"Legal Entity\" shall mean the union of the acting entity and all\n      other entities that control, are controlled by, or are under common\n      control with that entity. For the purposes of this definition,\n      \"control\" means (i) the power, direct or indirect, to cause the\n      direction or management of such entity, whether by contract or\n      otherwise, or (ii) ownership of fifty percent (50%) or more of the\n      outstanding shares, or (iii) beneficial ownership of such entity.\n\n      \"You\" (or \"Your\") shall mean an individual or Legal Entity\n      exercising permissions granted by this License.\n\n      \"Source\" form shall mean the preferred form for making modifications,\n      including but not limited to software source code, documentation\n      source, and configuration files.\n\n      \"Object\" form shall mean any form resulting from mechanical\n      transformation or translation of a Source form, including but\n      not limited to compiled object code, generated documentation,\n      and conversions to other media types.\n\n      \"Work\" shall mean the work of authorship, whether in Source or\n      Object form, made available under the License, as indicated by a\n      copyright notice that is included in or attached to the work\n      (an example is provided in the Appendix below).\n\n      \"Derivative Works\" shall mean any work, whether in Source or Object\n      form, that is based on (or derived from) the Work and for which the\n      editorial revisions, annotations, elaborations, or other modifications\n      represent, as a whole, an original work of authorship. For the purposes\n      of this License, Derivative Works shall not include works that remain\n      separable from, or merely link (or bind by name) to the interfaces of,\n      the Work and Derivative Works thereof.\n\n      \"Contribution\" shall mean any work of authorship, including\n      the original version of the Work and any modifications or additions\n      to that Work or Derivative Works thereof, that is intentionally\n      submitted to Licensor for inclusion in the Work by the copyright owner\n      or by an individual or Legal Entity authorized to submit on behalf of\n      the copyright owner. For the purposes of this definition, \"submitted\"\n      means any form of electronic, verbal, or written communication sent\n      to the Licensor or its representatives, including but not limited to\n      communication on electronic mailing lists, source code control systems,\n      and issue tracking systems that are managed by, or on behalf of, the\n      Licensor for the purpose of discussing and improving the Work, but\n      excluding communication that is conspicuously marked or otherwise\n      designated in writing by the copyright owner as \"Not a Contribution.\"\n\n      \"Contributor\" shall mean Licensor and any individual or Legal Entity\n      on behalf of whom a Contribution has been received by Licensor and\n      subsequently incorporated within the Work.\n\n   2. Grant of Copyright License. Subject to the terms and conditions of\n      this License, each Contributor hereby grants to You a perpetual,\n      worldwide, non-exclusive, no-charge, royalty-free, irrevocable\n      copyright license to reproduce, prepare Derivative Works of,\n      publicly display, publicly perform, sublicense, and distribute the\n      Work and such Derivative Works in Source or Object form.\n\n   3. Grant of Patent License. Subject to the terms and conditions of\n      this License, each Contributor hereby grants to You a perpetual,\n      worldwide, non-exclusive, no-charge, royalty-free, irrevocable\n      (except as stated in this section) patent license to make, have made,\n      use, offer to sell, sell, import, and otherwise transfer the Work,\n      where such license applies only to those patent claims licensable\n      by such Contributor that are necessarily infringed by their\n      Contribution(s) alone or by combination of their Contribution(s)\n      with the Work to which such Contribution(s) was submitted. If You\n      institute patent litigation against any entity (including a\n      cross-claim or counterclaim in a lawsuit) alleging that the Work\n      or a Contribution incorporated within the Work constitutes direct\n      or contributory patent infringement, then any patent licenses\n      granted to You under this License for that Work shall terminate\n      as of the date such litigation is filed.\n\n   4. Redistribution. You may reproduce and distribute copies of the\n      Work or Derivative Works thereof in any medium, with or without\n      modifications, and in Source or Object form, provided that You\n      meet the following conditions:\n\n      (a) You must give any other recipients of the Work or\n          Derivative Works a copy of this License; and\n\n      (b) You must cause any modified files to carry prominent notices\n          stating that You changed the files; and\n\n      (c) You must retain, in the Source form of any Derivative Works\n          that You distribute, all copyright, patent, trademark, and\n          attribution notices from the Source form of the Work,\n          excluding those notices that do not pertain to any part of\n          the Derivative Works; and\n\n      (d) If the Work includes a \"NOTICE\" text file as part of its\n          distribution, then any Derivative Works that You distribute must\n          include a readable copy of the attribution notices contained\n          within such NOTICE file, excluding those notices that do not\n          pertain to any part of the Derivative Works, in at least one\n          of the following places: within a NOTICE text file distributed\n          as part of the Derivative Works; within the Source form or\n          documentation, if provided along with the Derivative Works; or,\n          within a display generated by the Derivative Works, if and\n          wherever such third-party notices normally appear. The contents\n          of the NOTICE file are for informational purposes only and\n          do not modify the License. You may add Your own attribution\n          notices within Derivative Works that You distribute, alongside\n          or as an addendum to the NOTICE text from the Work, provided\n          that such additional attribution notices cannot be construed\n          as modifying the License.\n\n      You may add Your own copyright statement to Your modifications and\n      may provide additional or different license terms and conditions\n      for use, reproduction, or distribution of Your modifications, or\n      for any such Derivative Works as a whole, provided Your use,\n      reproduction, and distribution of the Work otherwise complies with\n      the conditions stated in this License.\n\n   5. Submission of Contributions. Unless You explicitly state otherwise,\n      any Contribution intentionally submitted for inclusion in the Work\n      by You to the Licensor shall be under the terms and conditions of\n      this License, without any additional terms or conditions.\n      Notwithstanding the above, nothing herein shall supersede or modify\n      the terms of any separate license agreement you may have executed\n      with Licensor regarding such Contributions.\n\n   6. Trademarks. This License does not grant permission to use the trade\n      names, trademarks, service marks, or product names of the Licensor,\n      except as required for reasonable and customary use in describing the\n      origin of the Work and reproducing the content of the NOTICE file.\n\n   7. Disclaimer of Warranty. Unless required by applicable law or\n      agreed to in writing, Licensor provides the Work (and each\n      Contributor provides its Contributions) on an \"AS IS\" BASIS,\n      WITHOUT WARRANTIES OR CONDITIONS OF ANY KIND, either express or\n      implied, including, without limitation, any warranties or conditions\n      of TITLE, NON-INFRINGEMENT, MERCHANTABILITY, or FITNESS FOR A\n      PARTICULAR PURPOSE. You are solely responsible for determining the\n      appropriateness of using or redistributing the Work and assume any\n      risks associated with Your exercise of permissions under this License.\n\n   8. Limitation of Liability. In no event and under no legal theory,\n      whether in tort (including negligence), contract, or otherwise,\n      unless required by applicable law (such as deliberate and grossly\n      negligent acts) or agreed to in writing, shall any Contributor be\n      liable to You for damages, including any direct, indirect, special,\n      incidental, or consequential damages of any character arising as a\n      result of this License or out of the use or inability to use the\n      Work (including but not limited to damages for loss of goodwill,\n      work stoppage, computer failure or malfunction, or any and all\n      other commercial damages or losses), even if such Contributor\n      has been advised of the possibility of such damages.\n\n   9. Accepting Warranty or Additional Liability. While redistributing\n      the Work or Derivative Works thereof, You may choose to offer,\n      and charge a fee for, acceptance of support, warranty, indemnity,\n      or other liability obligations and/or rights consistent with this\n      License. However, in accepting such obligations, You may act only\n      on Your own behalf and on Your sole responsibility, not on behalf\n      of any other Contributor, and only if You agree to indemnify,\n      defend, and hold each Contributor harmless for any liability\n      incurred by, or claims asserted against, such Contributor by reason\n      of your accepting any such warranty or additional liability.\n\n   END OF TERMS AND CONDITIONS\n\n   APPENDIX: How to apply the Apache License to your work.\n\n      To apply the Apache License to your work, attach the following\n      boilerplate notice, with the fields enclosed by brackets \"[]\"\n      replaced with your own identifying information. (Don't include\n      the brackets!)  The text should be enclosed in the appropriate\n      comment syntax for the file format. We also recommend that a\n      file or class name and description of purpose be included on the\n      same \"printed page\" as the copyright notice for easier\n      identification within third-party archives.\n\n   Copyright [yyyy] [name of copyright owner]\n\n   Licensed under the Apache License, Version 2.0 (the \"License\");\n   you may not use this file except in compliance with the License.\n   You may obtain a copy of the License at\n\n       http://www.apache.org/licenses/LICENSE-2.0\n\n   Unless required by applicable law or agreed to in writing, software\n   distributed under the License is distributed on an \"AS IS\" BASIS,\n   WITHOUT WARRANTIES OR CONDITIONS OF ANY KIND, either express or implied.\n   See the License for the specific language governing permissions and\n   limitations under the License.",
      "scancode_url": "https://github.com/nexB/scancode-toolkit/tree/develop/src/licensedcode/data/licenses/apache-2.0.LICENSE",
      "licensedb_url": "https://scancode-licensedb.aboutcode.org/apache-2.0",
      "spdx_url": "https://spdx.org/licenses/Apache-2.0"
    }
  ],
  "license_rule_references": [
    {
      "license_expression": "apache-2.0",
      "identifier": "apache-2.0_20.RULE",
      "language": "en",
      "rule_url": "https://github.com/nexB/scancode-toolkit/tree/develop/src/licensedcode/data/rules/apache-2.0_20.RULE",
      "is_license_text": false,
      "is_license_notice": false,
      "is_license_reference": true,
      "is_license_tag": false,
      "is_license_intro": false,
      "is_continuous": false,
      "is_builtin": true,
      "is_from_license": false,
      "is_synthetic": false,
      "length": 9,
      "relevance": 100,
      "minimum_coverage": 100,
      "referenced_filenames": [],
      "notes": null,
      "ignorable_copyrights": [],
      "ignorable_holders": [],
      "ignorable_authors": [],
      "ignorable_urls": [
        "http://www.apache.org/licenses/LICENSE-2.0.html"
      ],
      "ignorable_emails": [],
      "text": "http://www.apache.org/licenses/LICENSE-2.0.html"
    }
  ],
  "files": [
    {
      "path": "Castle.Core.nuspec",
      "type": "file",
      "package_data": [
        {
          "type": "nuget",
          "namespace": null,
          "name": "Castle.Core",
          "version": "4.2.1",
          "qualifiers": {},
          "subpath": null,
          "primary_language": null,
          "description": "Castle Core, including DynamicProxy, Logging Abstractions and DictionaryAdapter",
          "release_date": null,
          "parties": [
            {
              "type": null,
              "role": "author",
              "name": "Castle Project Contributors",
              "email": null,
              "url": null
            },
            {
              "type": null,
              "role": "owner",
              "name": "Castle Project Contributors",
              "email": null,
              "url": null
            }
          ],
          "keywords": [],
          "homepage_url": "http://www.castleproject.org/",
          "download_url": null,
          "size": null,
          "sha1": null,
          "md5": null,
          "sha256": null,
          "sha512": null,
          "bug_tracking_url": null,
          "code_view_url": null,
          "vcs_url": "git+https://github.com/castleproject/Core",
          "copyright": "Copyright (c) 2004-2017 Castle Project - http://www.castleproject.org/",
          "declared_license_expression": "apache-2.0",
          "declared_license_expression_spdx": "Apache-2.0",
          "license_detections": [
            {
              "license_expression": "apache-2.0",
              "detection_log": [
                "not-combined"
              ],
              "matches": [
                {
                  "score": 100.0,
                  "start_line": 1,
                  "end_line": 1,
                  "matched_length": 9,
                  "match_coverage": 100.0,
                  "matcher": "1-hash",
                  "license_expression": "apache-2.0",
                  "rule_identifier": "apache-2.0_20.RULE",
                  "rule_url": "https://github.com/nexB/scancode-toolkit/tree/develop/src/licensedcode/data/rules/apache-2.0_20.RULE",
                  "matched_text": "http://www.apache.org/licenses/LICENSE-2.0.html"
                }
              ]
            }
          ],
          "other_license_expression": null,
          "other_license_expression_spdx": null,
          "other_license_detections": [],
          "extracted_license_statement": "http://www.apache.org/licenses/LICENSE-2.0.html",
          "notice_text": null,
          "source_packages": [],
          "file_references": [],
          "extra_data": {},
          "dependencies": [
            {
              "purl": "pkg:nuget/NETStandard.Library",
              "extracted_requirement": "1.6.1",
              "scope": "dependency",
              "is_runtime": true,
              "is_optional": false,
              "is_resolved": false,
              "resolved_package": {},
              "extra_data": {
                "framework": ".NETStandard1.3",
                "exclude": "Build,Analyzers"
              }
            },
            {
              "purl": "pkg:nuget/System.Diagnostics.TraceSource",
              "extracted_requirement": "4.3.0",
              "scope": "dependency",
              "is_runtime": true,
              "is_optional": false,
              "is_resolved": false,
              "resolved_package": {},
              "extra_data": {
                "framework": ".NETStandard1.3",
                "exclude": "Build,Analyzers"
              }
            },
            {
              "purl": "pkg:nuget/System.Reflection.TypeExtensions",
              "extracted_requirement": "4.3.0",
              "scope": "dependency",
              "is_runtime": true,
              "is_optional": false,
              "is_resolved": false,
              "resolved_package": {},
              "extra_data": {
                "framework": ".NETStandard1.3",
                "exclude": "Build,Analyzers"
              }
            },
            {
              "purl": "pkg:nuget/System.Xml.XmlDocument",
              "extracted_requirement": "4.3.0",
              "scope": "dependency",
              "is_runtime": true,
              "is_optional": false,
              "is_resolved": false,
              "resolved_package": {},
              "extra_data": {
                "framework": ".NETStandard1.3",
                "exclude": "Build,Analyzers"
              }
            },
            {
              "purl": "pkg:nuget/System.Dynamic.Runtime",
              "extracted_requirement": "4.3.0",
              "scope": "dependency",
              "is_runtime": true,
              "is_optional": false,
              "is_resolved": false,
              "resolved_package": {},
              "extra_data": {
                "framework": ".NETStandard1.3",
                "exclude": "Build,Analyzers"
              }
            },
            {
              "purl": "pkg:nuget/System.Reflection",
              "extracted_requirement": "4.3.0",
              "scope": "dependency",
              "is_runtime": true,
              "is_optional": false,
              "is_resolved": false,
              "resolved_package": {},
              "extra_data": {
                "framework": ".NETStandard1.3",
                "exclude": "Build,Analyzers"
              }
            },
            {
              "purl": "pkg:nuget/System.Reflection.Emit",
              "extracted_requirement": "4.3.0",
              "scope": "dependency",
              "is_runtime": true,
              "is_optional": false,
              "is_resolved": false,
              "resolved_package": {},
              "extra_data": {
                "framework": ".NETStandard1.3",
                "exclude": "Build,Analyzers"
              }
            },
            {
              "purl": "pkg:nuget/System.Collections.Specialized",
              "extracted_requirement": "4.3.0",
              "scope": "dependency",
              "is_runtime": true,
              "is_optional": false,
              "is_resolved": false,
              "resolved_package": {},
              "extra_data": {
                "framework": ".NETStandard1.3",
                "exclude": "Build,Analyzers"
              }
            },
            {
              "purl": "pkg:nuget/System.ComponentModel",
              "extracted_requirement": "4.3.0",
              "scope": "dependency",
              "is_runtime": true,
              "is_optional": false,
              "is_resolved": false,
              "resolved_package": {},
              "extra_data": {
                "framework": ".NETStandard1.3",
                "exclude": "Build,Analyzers"
              }
            },
            {
              "purl": "pkg:nuget/System.ComponentModel.TypeConverter",
              "extracted_requirement": "4.3.0",
              "scope": "dependency",
              "is_runtime": true,
              "is_optional": false,
              "is_resolved": false,
              "resolved_package": {},
              "extra_data": {
                "framework": ".NETStandard1.3",
                "exclude": "Build,Analyzers"
              }
            }
          ],
          "repository_homepage_url": "https://www.nuget.org/packages/Castle.Core/4.2.1",
          "repository_download_url": "https://www.nuget.org/api/v2/package/Castle.Core/4.2.1",
          "api_data_url": "https://api.nuget.org/v3/registration3/castle.core/4.2.1.json",
          "datasource_id": "nuget_nupsec",
          "purl": "pkg:nuget/Castle.Core@4.2.1"
        }
      ],
      "for_packages": [
        "pkg:nuget/Castle.Core@4.2.1?uuid=fixed-uid-done-for-testing-5642512d1758"
      ],
      "scan_errors": []
    }
  ]
}<|MERGE_RESOLUTION|>--- conflicted
+++ resolved
@@ -1,179 +1,4 @@
 {
-<<<<<<< HEAD
-  "dependencies": [
-    {
-      "purl": "pkg:nuget/NETStandard.Library",
-      "extracted_requirement": "1.6.1",
-      "scope": "dependency",
-      "is_runtime": true,
-      "is_optional": false,
-      "is_resolved": false,
-      "resolved_package": {},
-      "extra_data": {
-        "framework": ".NETStandard1.3",
-        "exclude": "Build,Analyzers"
-      },
-      "dependency_uid": "pkg:nuget/NETStandard.Library?uuid=fixed-uid-done-for-testing-5642512d1758",
-      "for_package_uid": "pkg:nuget/Castle.Core@4.2.1?uuid=fixed-uid-done-for-testing-5642512d1758",
-      "datafile_path": "Castle.Core.nuspec",
-      "datasource_id": "nuget_nupsec"
-    },
-    {
-      "purl": "pkg:nuget/System.Diagnostics.TraceSource",
-      "extracted_requirement": "4.3.0",
-      "scope": "dependency",
-      "is_runtime": true,
-      "is_optional": false,
-      "is_resolved": false,
-      "resolved_package": {},
-      "extra_data": {
-        "framework": ".NETStandard1.3",
-        "exclude": "Build,Analyzers"
-      },
-      "dependency_uid": "pkg:nuget/System.Diagnostics.TraceSource?uuid=fixed-uid-done-for-testing-5642512d1758",
-      "for_package_uid": "pkg:nuget/Castle.Core@4.2.1?uuid=fixed-uid-done-for-testing-5642512d1758",
-      "datafile_path": "Castle.Core.nuspec",
-      "datasource_id": "nuget_nupsec"
-    },
-    {
-      "purl": "pkg:nuget/System.Reflection.TypeExtensions",
-      "extracted_requirement": "4.3.0",
-      "scope": "dependency",
-      "is_runtime": true,
-      "is_optional": false,
-      "is_resolved": false,
-      "resolved_package": {},
-      "extra_data": {
-        "framework": ".NETStandard1.3",
-        "exclude": "Build,Analyzers"
-      },
-      "dependency_uid": "pkg:nuget/System.Reflection.TypeExtensions?uuid=fixed-uid-done-for-testing-5642512d1758",
-      "for_package_uid": "pkg:nuget/Castle.Core@4.2.1?uuid=fixed-uid-done-for-testing-5642512d1758",
-      "datafile_path": "Castle.Core.nuspec",
-      "datasource_id": "nuget_nupsec"
-    },
-    {
-      "purl": "pkg:nuget/System.Xml.XmlDocument",
-      "extracted_requirement": "4.3.0",
-      "scope": "dependency",
-      "is_runtime": true,
-      "is_optional": false,
-      "is_resolved": false,
-      "resolved_package": {},
-      "extra_data": {
-        "framework": ".NETStandard1.3",
-        "exclude": "Build,Analyzers"
-      },
-      "dependency_uid": "pkg:nuget/System.Xml.XmlDocument?uuid=fixed-uid-done-for-testing-5642512d1758",
-      "for_package_uid": "pkg:nuget/Castle.Core@4.2.1?uuid=fixed-uid-done-for-testing-5642512d1758",
-      "datafile_path": "Castle.Core.nuspec",
-      "datasource_id": "nuget_nupsec"
-    },
-    {
-      "purl": "pkg:nuget/System.Dynamic.Runtime",
-      "extracted_requirement": "4.3.0",
-      "scope": "dependency",
-      "is_runtime": true,
-      "is_optional": false,
-      "is_resolved": false,
-      "resolved_package": {},
-      "extra_data": {
-        "framework": ".NETStandard1.3",
-        "exclude": "Build,Analyzers"
-      },
-      "dependency_uid": "pkg:nuget/System.Dynamic.Runtime?uuid=fixed-uid-done-for-testing-5642512d1758",
-      "for_package_uid": "pkg:nuget/Castle.Core@4.2.1?uuid=fixed-uid-done-for-testing-5642512d1758",
-      "datafile_path": "Castle.Core.nuspec",
-      "datasource_id": "nuget_nupsec"
-    },
-    {
-      "purl": "pkg:nuget/System.Reflection",
-      "extracted_requirement": "4.3.0",
-      "scope": "dependency",
-      "is_runtime": true,
-      "is_optional": false,
-      "is_resolved": false,
-      "resolved_package": {},
-      "extra_data": {
-        "framework": ".NETStandard1.3",
-        "exclude": "Build,Analyzers"
-      },
-      "dependency_uid": "pkg:nuget/System.Reflection?uuid=fixed-uid-done-for-testing-5642512d1758",
-      "for_package_uid": "pkg:nuget/Castle.Core@4.2.1?uuid=fixed-uid-done-for-testing-5642512d1758",
-      "datafile_path": "Castle.Core.nuspec",
-      "datasource_id": "nuget_nupsec"
-    },
-    {
-      "purl": "pkg:nuget/System.Reflection.Emit",
-      "extracted_requirement": "4.3.0",
-      "scope": "dependency",
-      "is_runtime": true,
-      "is_optional": false,
-      "is_resolved": false,
-      "resolved_package": {},
-      "extra_data": {
-        "framework": ".NETStandard1.3",
-        "exclude": "Build,Analyzers"
-      },
-      "dependency_uid": "pkg:nuget/System.Reflection.Emit?uuid=fixed-uid-done-for-testing-5642512d1758",
-      "for_package_uid": "pkg:nuget/Castle.Core@4.2.1?uuid=fixed-uid-done-for-testing-5642512d1758",
-      "datafile_path": "Castle.Core.nuspec",
-      "datasource_id": "nuget_nupsec"
-    },
-    {
-      "purl": "pkg:nuget/System.Collections.Specialized",
-      "extracted_requirement": "4.3.0",
-      "scope": "dependency",
-      "is_runtime": true,
-      "is_optional": false,
-      "is_resolved": false,
-      "resolved_package": {},
-      "extra_data": {
-        "framework": ".NETStandard1.3",
-        "exclude": "Build,Analyzers"
-      },
-      "dependency_uid": "pkg:nuget/System.Collections.Specialized?uuid=fixed-uid-done-for-testing-5642512d1758",
-      "for_package_uid": "pkg:nuget/Castle.Core@4.2.1?uuid=fixed-uid-done-for-testing-5642512d1758",
-      "datafile_path": "Castle.Core.nuspec",
-      "datasource_id": "nuget_nupsec"
-    },
-    {
-      "purl": "pkg:nuget/System.ComponentModel",
-      "extracted_requirement": "4.3.0",
-      "scope": "dependency",
-      "is_runtime": true,
-      "is_optional": false,
-      "is_resolved": false,
-      "resolved_package": {},
-      "extra_data": {
-        "framework": ".NETStandard1.3",
-        "exclude": "Build,Analyzers"
-      },
-      "dependency_uid": "pkg:nuget/System.ComponentModel?uuid=fixed-uid-done-for-testing-5642512d1758",
-      "for_package_uid": "pkg:nuget/Castle.Core@4.2.1?uuid=fixed-uid-done-for-testing-5642512d1758",
-      "datafile_path": "Castle.Core.nuspec",
-      "datasource_id": "nuget_nupsec"
-    },
-    {
-      "purl": "pkg:nuget/System.ComponentModel.TypeConverter",
-      "extracted_requirement": "4.3.0",
-      "scope": "dependency",
-      "is_runtime": true,
-      "is_optional": false,
-      "is_resolved": false,
-      "resolved_package": {},
-      "extra_data": {
-        "framework": ".NETStandard1.3",
-        "exclude": "Build,Analyzers"
-      },
-      "dependency_uid": "pkg:nuget/System.ComponentModel.TypeConverter?uuid=fixed-uid-done-for-testing-5642512d1758",
-      "for_package_uid": "pkg:nuget/Castle.Core@4.2.1?uuid=fixed-uid-done-for-testing-5642512d1758",
-      "datafile_path": "Castle.Core.nuspec",
-      "datasource_id": "nuget_nupsec"
-    }
-  ],
-=======
->>>>>>> 0d294bf7
   "packages": [
     {
       "type": "nuget",
@@ -410,138 +235,7 @@
           "source_packages": [],
           "file_references": [],
           "extra_data": {},
-          "dependencies": [
-            {
-              "purl": "pkg:nuget/NETStandard.Library",
-              "extracted_requirement": "1.6.1",
-              "scope": "dependency",
-              "is_runtime": true,
-              "is_optional": false,
-              "is_resolved": false,
-              "resolved_package": {},
-              "extra_data": {
-                "framework": ".NETStandard1.3",
-                "exclude": "Build,Analyzers"
-              }
-            },
-            {
-              "purl": "pkg:nuget/System.Diagnostics.TraceSource",
-              "extracted_requirement": "4.3.0",
-              "scope": "dependency",
-              "is_runtime": true,
-              "is_optional": false,
-              "is_resolved": false,
-              "resolved_package": {},
-              "extra_data": {
-                "framework": ".NETStandard1.3",
-                "exclude": "Build,Analyzers"
-              }
-            },
-            {
-              "purl": "pkg:nuget/System.Reflection.TypeExtensions",
-              "extracted_requirement": "4.3.0",
-              "scope": "dependency",
-              "is_runtime": true,
-              "is_optional": false,
-              "is_resolved": false,
-              "resolved_package": {},
-              "extra_data": {
-                "framework": ".NETStandard1.3",
-                "exclude": "Build,Analyzers"
-              }
-            },
-            {
-              "purl": "pkg:nuget/System.Xml.XmlDocument",
-              "extracted_requirement": "4.3.0",
-              "scope": "dependency",
-              "is_runtime": true,
-              "is_optional": false,
-              "is_resolved": false,
-              "resolved_package": {},
-              "extra_data": {
-                "framework": ".NETStandard1.3",
-                "exclude": "Build,Analyzers"
-              }
-            },
-            {
-              "purl": "pkg:nuget/System.Dynamic.Runtime",
-              "extracted_requirement": "4.3.0",
-              "scope": "dependency",
-              "is_runtime": true,
-              "is_optional": false,
-              "is_resolved": false,
-              "resolved_package": {},
-              "extra_data": {
-                "framework": ".NETStandard1.3",
-                "exclude": "Build,Analyzers"
-              }
-            },
-            {
-              "purl": "pkg:nuget/System.Reflection",
-              "extracted_requirement": "4.3.0",
-              "scope": "dependency",
-              "is_runtime": true,
-              "is_optional": false,
-              "is_resolved": false,
-              "resolved_package": {},
-              "extra_data": {
-                "framework": ".NETStandard1.3",
-                "exclude": "Build,Analyzers"
-              }
-            },
-            {
-              "purl": "pkg:nuget/System.Reflection.Emit",
-              "extracted_requirement": "4.3.0",
-              "scope": "dependency",
-              "is_runtime": true,
-              "is_optional": false,
-              "is_resolved": false,
-              "resolved_package": {},
-              "extra_data": {
-                "framework": ".NETStandard1.3",
-                "exclude": "Build,Analyzers"
-              }
-            },
-            {
-              "purl": "pkg:nuget/System.Collections.Specialized",
-              "extracted_requirement": "4.3.0",
-              "scope": "dependency",
-              "is_runtime": true,
-              "is_optional": false,
-              "is_resolved": false,
-              "resolved_package": {},
-              "extra_data": {
-                "framework": ".NETStandard1.3",
-                "exclude": "Build,Analyzers"
-              }
-            },
-            {
-              "purl": "pkg:nuget/System.ComponentModel",
-              "extracted_requirement": "4.3.0",
-              "scope": "dependency",
-              "is_runtime": true,
-              "is_optional": false,
-              "is_resolved": false,
-              "resolved_package": {},
-              "extra_data": {
-                "framework": ".NETStandard1.3",
-                "exclude": "Build,Analyzers"
-              }
-            },
-            {
-              "purl": "pkg:nuget/System.ComponentModel.TypeConverter",
-              "extracted_requirement": "4.3.0",
-              "scope": "dependency",
-              "is_runtime": true,
-              "is_optional": false,
-              "is_resolved": false,
-              "resolved_package": {},
-              "extra_data": {
-                "framework": ".NETStandard1.3",
-                "exclude": "Build,Analyzers"
-              }
-            }
-          ],
+          "dependencies": [],
           "repository_homepage_url": "https://www.nuget.org/packages/Castle.Core/4.2.1",
           "repository_download_url": "https://www.nuget.org/api/v2/package/Castle.Core/4.2.1",
           "api_data_url": "https://api.nuget.org/v3/registration3/castle.core/4.2.1.json",
