--- conflicted
+++ resolved
@@ -19,13 +19,9 @@
 
 
 __all__ = ['JavaLexer', 'ScalaLexer', 'GosuLexer', 'GosuTemplateLexer',
-<<<<<<< HEAD
            'GroovyLexer', 'IokeLexer', 'ClojureLexer', 'ClojureScriptLexer',
-           'KotlinLexer', 'XtendLexer', 'AspectJLexer', 'CeylonLexer']
-=======
-           'GroovyLexer', 'IokeLexer', 'ClojureLexer', 'KotlinLexer',
-           'XtendLexer', 'AspectJLexer', 'CeylonLexer', 'PigLexer']
->>>>>>> 5e29c834
+           'KotlinLexer', 'XtendLexer', 'AspectJLexer', 'CeylonLexer',
+           'PigLexer']
 
 
 class JavaLexer(RegexLexer):
