#!/usr/bin/env python
# -*- encoding: utf-8 -*-

from __future__ import absolute_import
from __future__ import print_function

from glob import glob
from os.path import basename
from os.path import dirname
from os.path import join
from os.path import splitext
import re
import sys

from setuptools import find_packages
from setuptools import setup

version = '20.10.27'


def read(*names, **kwargs):
    import os
    return open(
        os.path.join(os.path.dirname(__file__), *names),
        # encoding=kwargs.get('encoding', 'utf8')
    ).read()


setup(
    name='scancode-toolkit',
    version=version,
    license='Apache-2.0 with ScanCode acknowledgment and CC0-1.0 and others',
    description=
        'ScanCode is a tool to scan code for license, copyright, package '
        'and their documented dependencies and other interesting facts.',
    long_description=read('README.rst'),
    author='ScanCode',
    author_email='info@aboutcode.org',
    url='https://github.com/nexB/scancode-toolkit',
    packages=find_packages('src'),
    package_dir={'': 'src'},
    py_modules=[splitext(basename(path))[0] for path in glob('src/*.py')],
    include_package_data=True,
    zip_safe=False,
    classifiers=[
        # complete classifier list: http://pypi.python.org/pypi?%3Aaction=list_classifiers
        'Development Status :: 5 - Production/Stable',
        'Intended Audience :: Developers',
        'License :: OSI Approved :: Apache Software License',
        'License :: CC0 1.0 Universal (CC0 1.0) Public Domain Dedication',
        'Programming Language :: Python',
        'Programming Language :: Python :: 3.6',
        'Programming Language :: Python :: 3.7',
        'Programming Language :: Python :: 3.8',
        'Topic :: Utilities',
    ],
    keywords=[
        'open source', 'scan', 'license', 'package', 'dependency',
        'copyright', 'filetype', 'author', 'extract', 'licensing',
    ],
    python_requires='>=3.6.*, <4',
    install_requires=[

        # cluecode
        # Some nltk version ranges are buggy
        'nltk >= 3.2, < 4.0',
<<<<<<< HEAD
=======
        'py2_ipaddress >= 2.0, <3.5; python_version < "3"',
>>>>>>> 91de2b40
        'urlpy',
        'publicsuffix2',
        'fingerprints >= 0.6.0, < 1.0.0',

<<<<<<< HEAD
        # commoncode
        'commoncode >= 20.09',

=======
        # extractcode
        'patch >= 1.15, < 1.20 ',
        # to work around bug http://bugs.python.org/issue19839
        # on multistream bzip2 files: this can removed in Python 3.
        'bz2file >= 0.98; python_version < "3"',
        'extractcode_libarchive',
        'extractcode_7z',

        # commoncode
        'backports.os == 0.1.1; python_version < "3"',
>>>>>>> 91de2b40
        'future >= 0.16.0',
        'saneyaml',

        # plugincode
        'plugincode',

        # licensedcode
        'bitarray >= 0.8.1, < 1.0.0',
        'intbitset >= 2.3.0,  < 3.0',
        'boolean.py >= 3.5,  < 4.0',
        'license_expression >= 0.99',
        'pyahocorasick >= 1.4, < 1.5',

        # multiple
        'lxml >= 4.0.0, < 5.0.0',

        # textcode
        'Beautifulsoup4 >= 4.0.0, <5.0.0',
        'html5lib',
        'six',
        'pdfminer.six >= 20170720',
        'pycryptodome >= 3.4',
        'chardet >= 3.0.0, <4.0.0',

        # typecode
        'typecode',

        # packagedcode
        'debut >= 0.9.4',
        'pefile >= 2018.8.8',
        'pymaven_patch >= 0.2.8',
        'requests >= 2.7.0, < 3.0.0',
        'packageurl_python >= 0.7.0',
        'xmltodict >= 0.11.0',
        'javaproperties >= 0.5',
        'toml >= 0.10.0',
        'gemfileparser >= 0.7.0',
        'pkginfo >= 1.5.0.1',
        'dparse2',
        'pygments >= 2.4.2, <2.5.1',

        # used to fix mojibake in Windows PE
        # for now we use the evrsion that works on both Python 2 and 3
        'ftfy <  5.0.0',

        # scancode
        # Click 7.0 is broken https://github.com/pallets/click/issues/1125
        'click >= 6.7, !=7.0',
        'colorama >= 0.3.9',
        'pluggy >= 0.4.0, < 1.0',
        'attrs >= 18.1, !=20.1.0',
        'typing >=3.6, < 3.7',

        # scancode outputs
        'jinja2 >= 2.7.0, < 3.0.0',
        'MarkupSafe >= 0.23',
        'simplejson',
        'spdx_tools >= 0.6.0',
        'unicodecsv',

        # ScanCode caching and locking
        'yg.lockfile >= 2.3, < 3.0.0',
        # used by yg.lockfile
<<<<<<< HEAD
        'contextlib2',
        'pytz',
        'tempora',
        'jaraco.functools',
=======
        'contextlib2', 'pytz', 'tempora', 'jaraco.functools',
>>>>>>> 91de2b40
        'zc.lockfile >= 2.0.0, < 3.0.0',
    ],

    extras_require={
        'full': [
            'extractcode',
            'extractcode_7z',
            'extractcode_libarchive',
            'typecode_libmagic',
        ],
    },

    entry_points={
        'console_scripts': [
            'scancode = scancode.cli:scancode',
        ],

        # scancode_pre_scan is the entry point for pre_scan plugins executed
        # before the scans.
        #
        # Each entry hast this form:
        #   plugin-name = fully.qualified.module:PluginClass
        # where plugin-name must be a unique name for this entrypoint.
        #
        # See also plugincode.pre_scan module for details and doc.
        'scancode_pre_scan': [
            'ignore = scancode.plugin_ignore:ProcessIgnore',
            'facet = summarycode.facet:AddFacet',
            'classify = summarycode.classify:FileClassifier',
        ],

        # scancode_scan is the entry point for scan plugins that run a scan
        # after the pre_scan plugins and before the post_scan plugins.
        #
        # Each entry has this form:
        #   plugin-name = fully.qualified.module:PluginClass
        # where plugin-name must be a unique name for this entrypoint.
        #
        # IMPORTANT: The plugin-name is also the "scan key" used in scan results
        # for this scanner.
        #
        # See also plugincode.scan module for details and doc.
        'scancode_scan': [
            'info = scancode.plugin_info:InfoScanner',
            'licenses = licensedcode.plugin_license:LicenseScanner',
            'copyrights = cluecode.plugin_copyright:CopyrightScanner',
            'packages = packagedcode.plugin_package:PackageScanner',
            'emails = cluecode.plugin_email:EmailScanner',
            'urls = cluecode.plugin_url:UrlScanner',
            'generated = summarycode.generated:GeneratedCodeDetector',
        ],

        # scancode_post_scan is the entry point for post_scan plugins executed
        # after the scan plugins and before the output plugins.
        #
        # Each entry hast this form:
        #   plugin-name = fully.qualified.module:PluginClass
        # where plugin-name must be a unique name for this entrypoint.
        #
        # See also plugincode.post_scan module for details and doc.
        'scancode_post_scan': [
            'summary = summarycode.summarizer:ScanSummary',
            'summary-keeping-details = summarycode.summarizer:ScanSummaryWithDetails',
            'summary-key-files = summarycode.summarizer:ScanKeyFilesSummary',
            'summary-by-facet = summarycode.summarizer:ScanByFacetSummary',
            'license-clarity-score = summarycode.score:LicenseClarityScore',
            'license-policy = licensedcode.plugin_license_policy:LicensePolicy',
            'mark-source = scancode.plugin_mark_source:MarkSource',
            'classify-package = summarycode.classify:PackageTopAndKeyFilesTagger',
            'is-license-text = licensedcode.plugin_license_text:IsLicenseText',
            'filter-clues = cluecode.plugin_filter_clues:RedundantCluesFilter',
            'consolidate = summarycode.plugin_consolidate:Consolidator',
        ],

        # scancode_output_filter is the entry point for filter plugins executed
        # after the post-scan plugins and used by the output plugins to
        # exclude/filter certain files or directories from the codebase.
        #
        # Each entry hast this form:
        #   plugin-name = fully.qualified.module:PluginClass
        # where plugin-name must be a unique name for this entrypoint.
        #
        # See also plugincode.post_scan module for details and doc.
        'scancode_output_filter': [
            'only-findings = scancode.plugin_only_findings:OnlyFindings',
            'ignore-copyrights = cluecode.plugin_ignore_copyrights:IgnoreCopyrights',
        ],

        # scancode_output is the entry point for output plugins that write a scan
        # output in a given format at the end of a scan.
        #
        # Each entry hast this form:
        #   plugin-name = fully.qualified.module:PluginClass
        # where plugin-name must be a unique name for this entrypoint.
        #
        # See also plugincode._output module for details and doc.
        'scancode_output': [
            'html = formattedcode.output_html:HtmlOutput',
            'html-app = formattedcode.output_html:HtmlAppOutput',
            'json = formattedcode.output_json:JsonCompactOutput',
            'json-pp = formattedcode.output_json:JsonPrettyOutput',
            'spdx-tv = formattedcode.output_spdx:SpdxTvOutput',
            'spdx-rdf = formattedcode.output_spdx:SpdxRdfOutput',
            'csv = formattedcode.output_csv:CsvOutput',
            'jsonlines = formattedcode.output_jsonlines:JsonLinesOutput',
            'template = formattedcode.output_html:CustomTemplateOutput',
        ],
    },
)<|MERGE_RESOLUTION|>--- conflicted
+++ resolved
@@ -64,31 +64,15 @@
         # cluecode
         # Some nltk version ranges are buggy
         'nltk >= 3.2, < 4.0',
-<<<<<<< HEAD
-=======
-        'py2_ipaddress >= 2.0, <3.5; python_version < "3"',
->>>>>>> 91de2b40
         'urlpy',
         'publicsuffix2',
         'fingerprints >= 0.6.0, < 1.0.0',
 
-<<<<<<< HEAD
         # commoncode
         'commoncode >= 20.09',
 
-=======
-        # extractcode
-        'patch >= 1.15, < 1.20 ',
-        # to work around bug http://bugs.python.org/issue19839
-        # on multistream bzip2 files: this can removed in Python 3.
-        'bz2file >= 0.98; python_version < "3"',
-        'extractcode_libarchive',
-        'extractcode_7z',
-
-        # commoncode
-        'backports.os == 0.1.1; python_version < "3"',
->>>>>>> 91de2b40
         'future >= 0.16.0',
+        'text_unidecode >= 1.0, < 2.0',
         'saneyaml',
 
         # plugincode
@@ -151,14 +135,10 @@
         # ScanCode caching and locking
         'yg.lockfile >= 2.3, < 3.0.0',
         # used by yg.lockfile
-<<<<<<< HEAD
         'contextlib2',
         'pytz',
         'tempora',
         'jaraco.functools',
-=======
-        'contextlib2', 'pytz', 'tempora', 'jaraco.functools',
->>>>>>> 91de2b40
         'zc.lockfile >= 2.0.0, < 3.0.0',
     ],
 
