--- conflicted
+++ resolved
@@ -8,17 +8,18 @@
 #
 
 import io
+import re
 import shutil
 import traceback
 from collections import Counter
 from collections import defaultdict
+from functools import partial
 from itertools import chain
 from operator import itemgetter
 from os.path import abspath
 from os.path import dirname
 from os.path import exists
 from os.path import join
-import re
 
 import attr
 import saneyaml
@@ -32,11 +33,11 @@
 from licensedcode import MIN_MATCH_HIGH_LENGTH
 from licensedcode import MIN_MATCH_LENGTH
 from licensedcode import SMALL_RULE
+from licensedcode.spans import Span
 from licensedcode.tokenize import index_tokenizer
 from licensedcode.tokenize import key_phrase_tokenizer
 from licensedcode.tokenize import KEY_PHRASE_OPEN
 from licensedcode.tokenize import KEY_PHRASE_CLOSE
-from licensedcode.spans import Span
 from textcode.analysis import numbered_text_lines
 
 """
@@ -1208,16 +1209,16 @@
             'identifier expressions dynamically generated rules or testing convenience')
     )
 
-<<<<<<< HEAD
+    key_phrase_spans = attr.ib(
+        default=attr.Factory(list),
+        repr=False,
+        metadata=dict(
+            help='List of spans with ispan positions which must be present '
+            'in the license match for this rule to be considered a valid match.') 
+    )
+
     # These thresholds attributes are computed upon text loading or calling the
     # thresholds function explicitly
-=======
-    # spans with ispan positions which must be present in the license match for
-    # this rule to be considered a valid match
-    key_phrase_spans = attr.ib(default=attr.Factory(list), repr=False)
-
-    # These attributes are computed upon text loading or setting the thresholds
->>>>>>> c100d815
     ###########################################################################
 
     length = attr.ib(
