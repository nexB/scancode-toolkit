{
  "type": "maven",
  "namespace": "commons-collections",
  "name": "commons-collections",
  "version": "3.2",
  "qualifiers": {},
  "subpath": null,
  "primary_language": "Java",
  "description": "Collections\nTypes that extend and augment the Java Collections Framework.",
  "release_date": null,
  "parties": [
    {
      "type": "person",
      "role": "developer",
      "name": "Stephen Colebourne",
      "email": null,
      "url": null
    },
    {
      "type": "person",
      "role": "developer",
      "name": "Morgan Delagrange",
      "email": null,
      "url": null
    },
    {
      "type": "person",
      "role": "developer",
      "name": "Matthew Hawthorne",
      "email": null,
      "url": null
    },
    {
      "type": "person",
      "role": "developer",
      "name": "Geir Magnusson",
      "email": null,
      "url": null
    },
    {
      "type": "person",
      "role": "developer",
      "name": "Craig McClanahan",
      "email": null,
      "url": null
    },
    {
      "type": "person",
      "role": "developer",
      "name": "Phil Steitz",
      "email": null,
      "url": null
    },
    {
      "type": "person",
      "role": "developer",
      "name": "Arun M. Thomas",
      "email": null,
      "url": null
    },
    {
      "type": "person",
      "role": "developer",
      "name": "Rodney Waldhoff",
      "email": null,
      "url": null
    },
    {
      "type": "person",
      "role": "developer",
      "name": "Henri Yandell",
      "email": null,
      "url": null
    },
    {
      "type": "person",
      "role": "developer",
      "name": "James Carman",
      "email": null,
      "url": null
    },
    {
      "type": "person",
      "role": "developer",
      "name": "Robert Burrell Donkin",
      "email": null,
      "url": null
    },
    {
      "type": "person",
      "role": "contributor",
      "name": "Rafael U. C. Afonso",
      "email": null,
      "url": null
    },
    {
      "type": "person",
      "role": "contributor",
      "name": "Max Rydahl Andersen",
      "email": null,
      "url": null
    },
    {
      "type": "person",
      "role": "contributor",
      "name": "Federico Barbieri",
      "email": null,
      "url": null
    },
    {
      "type": "person",
      "role": "contributor",
      "name": "Arron Bates",
      "email": null,
      "url": null
    },
    {
      "type": "person",
      "role": "contributor",
      "name": "Nicola Ken Barozzi",
      "email": null,
      "url": null
    },
    {
      "type": "person",
      "role": "contributor",
      "name": "Sebastian Bazley",
      "email": null,
      "url": null
    },
    {
      "type": "person",
      "role": "contributor",
      "name": "Matt Benson",
      "email": null,
      "url": null
    },
    {
      "type": "person",
      "role": "contributor",
      "name": "Ola Berg",
      "email": null,
      "url": null
    },
    {
      "type": "person",
      "role": "contributor",
      "name": "Christopher Berry",
      "email": null,
      "url": null
    },
    {
      "type": "person",
      "role": "contributor",
      "name": "Nathan Beyer",
      "email": null,
      "url": null
    },
    {
      "type": "person",
      "role": "contributor",
      "name": "Janek Bogucki",
      "email": null,
      "url": null
    },
    {
      "type": "person",
      "role": "contributor",
      "name": "Chuck Burdick",
      "email": null,
      "url": null
    },
    {
      "type": "person",
      "role": "contributor",
      "name": "Dave Bryson",
      "email": null,
      "url": null
    },
    {
      "type": "person",
      "role": "contributor",
      "name": "Julien Buret",
      "email": null,
      "url": null
    },
    {
      "type": "person",
      "role": "contributor",
      "name": "Jonathan Carlson",
      "email": null,
      "url": null
    },
    {
      "type": "person",
      "role": "contributor",
      "name": "Ram Chidambaram",
      "email": null,
      "url": null
    },
    {
      "type": "person",
      "role": "contributor",
      "name": "Steve Clark",
      "email": null,
      "url": null
    },
    {
      "type": "person",
      "role": "contributor",
      "name": "Eric Crampton",
      "email": null,
      "url": null
    },
    {
      "type": "person",
      "role": "contributor",
      "name": "Dimiter Dimitrov",
      "email": null,
      "url": null
    },
    {
      "type": "person",
      "role": "contributor",
      "name": "Peter Donald",
      "email": null,
      "url": null
    },
    {
      "type": "person",
      "role": "contributor",
      "name": "Steve Downey",
      "email": null,
      "url": null
    },
    {
      "type": "person",
      "role": "contributor",
      "name": "Rich Dougherty",
      "email": null,
      "url": null
    },
    {
      "type": "person",
      "role": "contributor",
      "name": "Tom Dunham",
      "email": null,
      "url": null
    },
    {
      "type": "person",
      "role": "contributor",
      "name": "Stefano Fornari",
      "email": null,
      "url": null
    },
    {
      "type": "person",
      "role": "contributor",
      "name": "Andrew Freeman",
      "email": null,
      "url": null
    },
    {
      "type": "person",
      "role": "contributor",
      "name": "Gerhard Froehlich",
      "email": null,
      "url": null
    },
    {
      "type": "person",
      "role": "contributor",
      "name": "Paul Jack",
      "email": null,
      "url": null
    },
    {
      "type": "person",
      "role": "contributor",
      "name": "Eric Johnson",
      "email": null,
      "url": null
    },
    {
      "type": "person",
      "role": "contributor",
      "name": "Kent Johnson",
      "email": null,
      "url": null
    },
    {
      "type": "person",
      "role": "contributor",
      "name": "Marc Johnson",
      "email": null,
      "url": null
    },
    {
      "type": "person",
      "role": "contributor",
      "name": "Nissim Karpenstein",
      "email": null,
      "url": null
    },
    {
      "type": "person",
      "role": "contributor",
      "name": "Shinobu Kawai",
      "email": null,
      "url": null
    },
    {
      "type": "person",
      "role": "contributor",
      "name": "Mohan Kishore",
      "email": null,
      "url": null
    },
    {
      "type": "person",
      "role": "contributor",
      "name": "Simon Kitching",
      "email": null,
      "url": null
    },
    {
      "type": "person",
      "role": "contributor",
      "name": "Thomas Knych",
      "email": null,
      "url": null
    },
    {
      "type": "person",
      "role": "contributor",
      "name": "Serge Knystautas",
      "email": null,
      "url": null
    },
    {
      "type": "person",
      "role": "contributor",
      "name": "Peter KoBek",
      "email": null,
      "url": null
    },
    {
      "type": "person",
      "role": "contributor",
      "name": "Jordan Krey",
      "email": null,
      "url": null
    },
    {
      "type": "person",
      "role": "contributor",
      "name": "Olaf Krische",
      "email": null,
      "url": null
    },
    {
      "type": "person",
      "role": "contributor",
      "name": "Guilhem Lavaux",
      "email": null,
      "url": null
    },
    {
      "type": "person",
      "role": "contributor",
      "name": "Paul Legato",
      "email": null,
      "url": null
    },
    {
      "type": "person",
      "role": "contributor",
      "name": "David Leppik",
      "email": null,
      "url": null
    },
    {
      "type": "person",
      "role": "contributor",
      "name": "Berin Loritsch",
      "email": null,
      "url": null
    },
    {
      "type": "person",
      "role": "contributor",
      "name": "Stefano Mazzocchi",
      "email": null,
      "url": null
    },
    {
      "type": "person",
      "role": "contributor",
      "name": "Brian McCallister",
      "email": null,
      "url": null
    },
    {
      "type": "person",
      "role": "contributor",
      "name": "Steven Melzer",
      "email": null,
      "url": null
    },
    {
      "type": "person",
      "role": "contributor",
      "name": "Leon Messerschmidt",
      "email": null,
      "url": null
    },
    {
      "type": "person",
      "role": "contributor",
      "name": "Mauricio S. Moura",
      "email": null,
      "url": null
    },
    {
      "type": "person",
      "role": "contributor",
      "name": "Kasper Nielsen",
      "email": null,
      "url": null
    },
    {
      "type": "person",
      "role": "contributor",
      "name": "Stanislaw Osinski",
      "email": null,
      "url": null
    },
    {
      "type": "person",
      "role": "contributor",
      "name": "Alban Peignier",
      "email": null,
      "url": null
    },
    {
      "type": "person",
      "role": "contributor",
      "name": "Mike Pettypiece",
      "email": null,
      "url": null
    },
    {
      "type": "person",
      "role": "contributor",
      "name": "Steve Phelps",
      "email": null,
      "url": null
    },
    {
      "type": "person",
      "role": "contributor",
      "name": "Ilkka Priha",
      "email": null,
      "url": null
    },
    {
      "type": "person",
      "role": "contributor",
      "name": "Jonas Van Poucke",
      "email": null,
      "url": null
    },
    {
      "type": "person",
      "role": "contributor",
      "name": "Will Pugh",
      "email": null,
      "url": null
    },
    {
      "type": "person",
      "role": "contributor",
      "name": "Herve Quiroz",
      "email": null,
      "url": null
    },
    {
      "type": "person",
      "role": "contributor",
      "name": "Daniel Rall",
      "email": null,
      "url": null
    },
    {
      "type": "person",
      "role": "contributor",
      "name": "Robert Ribnitz",
      "email": null,
      "url": null
    },
    {
      "type": "person",
      "role": "contributor",
      "name": "Huw Roberts",
      "email": null,
      "url": null
    },
    {
      "type": "person",
      "role": "contributor",
      "name": "Henning P. Schmiedehausen",
      "email": null,
      "url": null
    },
    {
      "type": "person",
      "role": "contributor",
      "name": "Howard Lewis Ship",
      "email": null,
      "url": null
    },
    {
      "type": "person",
      "role": "contributor",
      "name": "Joe Raysa",
      "email": null,
      "url": null
    },
    {
      "type": "person",
      "role": "contributor",
      "name": "Thomas Schapitz",
      "email": null,
      "url": null
    },
    {
      "type": "person",
      "role": "contributor",
      "name": "Jon Schewe",
      "email": null,
      "url": null
    },
    {
      "type": "person",
      "role": "contributor",
      "name": "Andreas Schlosser",
      "email": null,
      "url": null
    },
    {
      "type": "person",
      "role": "contributor",
      "name": "Christian Siefkes",
      "email": null,
      "url": null
    },
    {
      "type": "person",
      "role": "contributor",
      "name": "Michael Smith",
      "email": null,
      "url": null
    },
    {
      "type": "person",
      "role": "contributor",
      "name": "Stephen Smith",
      "email": null,
      "url": null
    },
    {
      "type": "person",
      "role": "contributor",
      "name": "Jan Sorensen",
      "email": null,
      "url": null
    },
    {
      "type": "person",
      "role": "contributor",
      "name": "Jon S. Stevens",
      "email": null,
      "url": null
    },
    {
      "type": "person",
      "role": "contributor",
      "name": "James Strachan",
      "email": null,
      "url": null
    },
    {
      "type": "person",
      "role": "contributor",
      "name": "Leo Sutic",
      "email": null,
      "url": null
    },
    {
      "type": "person",
      "role": "contributor",
      "name": "Chris Tilden",
      "email": null,
      "url": null
    },
    {
      "type": "person",
      "role": "contributor",
      "name": "Neil O'Toole",
      "email": null,
      "url": null
    },
    {
      "type": "person",
      "role": "contributor",
      "name": "Jeff Turner",
      "email": null,
      "url": null
    },
    {
      "type": "person",
      "role": "contributor",
      "name": "Kazuya Ujihara",
      "email": null,
      "url": null
    },
    {
      "type": "person",
      "role": "contributor",
      "name": "Jeff Varszegi",
      "email": null,
      "url": null
    },
    {
      "type": "person",
      "role": "contributor",
      "name": "Ralph Wagner",
      "email": null,
      "url": null
    },
    {
      "type": "person",
      "role": "contributor",
      "name": "David Weinrich",
      "email": null,
      "url": null
    },
    {
      "type": "person",
      "role": "contributor",
      "name": "Dieter Wimberger",
      "email": null,
      "url": null
    },
    {
      "type": "person",
      "role": "contributor",
      "name": "Serhiy Yevtushenko",
      "email": null,
      "url": null
    },
    {
      "type": "person",
      "role": "contributor",
      "name": "Jason van Zyl",
      "email": null,
      "url": null
    },
    {
      "type": "organization",
      "role": "owner",
      "name": "The Apache Software Foundation",
      "email": null,
      "url": "http://jakarta.apache.org"
    }
  ],
  "keywords": [],
  "homepage_url": "http://jakarta.apache.org/commons/collections/",
  "download_url": null,
  "size": null,
  "sha1": null,
  "md5": null,
  "sha256": null,
  "sha512": null,
  "bug_tracking_url": "http://issues.apache.org/bugzilla/",
  "code_view_url": "http://svn.apache.org/repos/asf/jakarta/commons/proper/collections/trunk",
  "vcs_url": "svn+http://svn.apache.org/repos/asf/jakarta/commons/proper/collections/trunk",
  "copyright": null,
  "holder": null,
  "declared_license_expression": "apache-2.0",
  "declared_license_expression_spdx": "Apache-2.0",
  "license_detections": [
    {
      "license_expression": "apache-2.0",
      "license_expression_spdx": "Apache-2.0",
      "matches": [
        {
          "score": 100.0,
          "start_line": 1,
<<<<<<< HEAD
          "end_line": 1,
          "from_file": null,
          "matched_length": 8,
=======
          "end_line": 2,
          "matched_length": 11,
>>>>>>> 572f4fb8
          "match_coverage": 100.0,
          "matcher": "1-hash",
          "license_expression": "apache-2.0",
<<<<<<< HEAD
          "spdx_license_expression": "Apache-2.0",
          "rule_identifier": "apache-2.0_1316.RULE",
=======
          "rule_identifier": "apache-2.0_1321.RULE",
>>>>>>> 572f4fb8
          "rule_relevance": 100,
          "rule_url": "https://github.com/nexB/scancode-toolkit/tree/develop/src/licensedcode/data/rules/apache-2.0_1321.RULE",
          "matched_text": "- name: The Apache Software License, Version 2.0\n  url: /LICENSE.txt"
        }
      ],
      "identifier": "apache_2_0-0e1a671d-e78a-851c-343d-1420e4bbc821"
    }
  ],
  "other_license_expression": null,
  "other_license_expression_spdx": null,
  "other_license_detections": [],
  "extracted_license_statement": "- name: The Apache Software License, Version 2.0\n  url: /LICENSE.txt\n",
  "notice_text": null,
  "source_packages": [
    "pkg:maven/commons-collections/commons-collections@3.2?classifier=sources"
  ],
  "file_references": [],
  "extra_data": {},
  "dependencies": [
    {
      "purl": "pkg:maven/junit/junit@3.8.1",
      "extracted_requirement": "3.8.1",
      "scope": "test",
      "is_runtime": false,
      "is_optional": true,
      "is_resolved": true,
      "resolved_package": {},
      "extra_data": {}
    }
  ],
  "repository_homepage_url": "https://repo1.maven.org/maven2/commons-collections/commons-collections/3.2/",
  "repository_download_url": "https://repo1.maven.org/maven2/commons-collections/commons-collections/3.2/commons-collections-3.2.jar",
  "api_data_url": "https://repo1.maven.org/maven2/commons-collections/commons-collections/3.2/commons-collections-3.2.pom",
  "datasource_id": "maven_pom",
  "purl": "pkg:maven/commons-collections/commons-collections@3.2"
}<|MERGE_RESOLUTION|>--- conflicted
+++ resolved
@@ -696,26 +696,17 @@
       "license_expression_spdx": "Apache-2.0",
       "matches": [
         {
+          "license_expression": "apache-2.0",
+          "spdx_license_expression": "Apache-2.0",
+          "from_file": null,
+          "start_line": 1,
+          "end_line": 2,
+          "matcher": "1-hash",
           "score": 100.0,
-          "start_line": 1,
-<<<<<<< HEAD
-          "end_line": 1,
-          "from_file": null,
-          "matched_length": 8,
-=======
-          "end_line": 2,
           "matched_length": 11,
->>>>>>> 572f4fb8
           "match_coverage": 100.0,
-          "matcher": "1-hash",
-          "license_expression": "apache-2.0",
-<<<<<<< HEAD
-          "spdx_license_expression": "Apache-2.0",
-          "rule_identifier": "apache-2.0_1316.RULE",
-=======
+          "rule_relevance": 100,
           "rule_identifier": "apache-2.0_1321.RULE",
->>>>>>> 572f4fb8
-          "rule_relevance": 100,
           "rule_url": "https://github.com/nexB/scancode-toolkit/tree/develop/src/licensedcode/data/rules/apache-2.0_1321.RULE",
           "matched_text": "- name: The Apache Software License, Version 2.0\n  url: /LICENSE.txt"
         }
