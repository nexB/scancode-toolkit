#
# Copyright (c) nexB Inc. and others. All rights reserved.
# ScanCode is a trademark of nexB Inc.
# SPDX-License-Identifier: Apache-2.0
# See http://www.apache.org/licenses/LICENSE-2.0 for the license text.
# See https://github.com/nexB/scancode-toolkit for support or download.
# See https://aboutcode.org for more information about nexB OSS projects.
#

import attr

from packagedcode import about
from packagedcode import bower
from packagedcode import build
from packagedcode import cargo
from packagedcode import chef
from packagedcode import debian
from packagedcode import conda
from packagedcode import cocoapods
from packagedcode import freebsd
from packagedcode import golang
from packagedcode import haxe
from packagedcode import maven
from packagedcode import models
from packagedcode import msi
from packagedcode import npm
from packagedcode import nuget
from packagedcode import opam
from packagedcode import phpcomposer
from packagedcode import pubspec
from packagedcode import pypi
from packagedcode import readme
from packagedcode import rpm
from packagedcode import rubygems
from packagedcode import win_pe
from packagedcode import windows


# Note: the order matters: from the most to the least specific
# Package classes MUST be added to this list to be active
PACKAGE_TYPES = [
    rpm.RpmPackage,
    debian.DebianPackage,

    models.JavaJar,
    models.JavaEar,
    models.JavaWar,
    maven.MavenPomPackage,
    models.IvyJar,
    models.JBossSar,
    models.Axis2Mar,

    about.AboutPackage,
    npm.NpmPackage,
    phpcomposer.PHPComposerPackage,
    haxe.HaxePackage,
    cargo.RustCargoCrate,
    cocoapods.CocoapodsPackage,
    opam.OpamPackage,
    models.MeteorPackage,
    bower.BowerPackage,
    freebsd.FreeBSDPackage,
    models.CpanModule,
    rubygems.RubyGem,
    models.AndroidApp,
    models.AndroidLibrary,
    models.MozillaExtension,
    models.ChromeExtension,
    models.IOSApp,
    pypi.PythonPackage,
    golang.GolangPackage,
    models.CabPackage,
    models.InstallShieldPackage,
    models.NSISInstallerPackage,
    nuget.NugetPackage,
    models.SharPackage,
    models.AppleDmgPackage,
    models.IsoImagePackage,
    models.SquashfsPackage,
    chef.ChefPackage,
    build.BazelPackage,
    build.BuckPackage,
    build.AutotoolsPackage,
    conda.CondaPackage,
    win_pe.WindowsExecutable,
    readme.ReadmePackage,
    build.MetadataBzl,
<<<<<<< HEAD
    msi.MsiInstallerPackage,
    windows.MicrosoftUpdateManifestPackage,
=======
    pubspec.PubspecPackage,
>>>>>>> a6250c05
]

PACKAGES_BY_TYPE = {cls.default_type: cls for cls in PACKAGE_TYPES}

# We cannot have two package classes with the same type
if len(PACKAGES_BY_TYPE) != len(PACKAGE_TYPES):
    seen_types = {}
    for pt in PACKAGE_TYPES:
        assert pt.default_type
        seen = seen_types.get(pt.default_type)
        if seen:
            msg = ('Invalid duplicated packagedcode.Package types: '
                   '"{}:{}" and "{}:{}" have the same type.'
                  .format(pt.default_type, pt.__name__, seen.default_type, seen.__name__,))
            raise Exception(msg)
        else:
            seen_types[pt.default_type] = pt


def get_package_class(scan_data, default=models.Package):
    """
    Return the Package subclass that corresponds to the package type in a
    mapping of package `scan_data`.

    For example:
    >>> data = {'type': 'cpan'}
    >>> assert models.CpanModule == get_package_class(data)
    >>> data = {'type': 'some stuff'}
    >>> assert models.Package == get_package_class(data)
    >>> data = {'type': None}
    >>> assert models.Package == get_package_class(data)
    >>> data = {}
    >>> assert models.Package == get_package_class(data)
    >>> data = []
    >>> assert models.Package == get_package_class(data)
    >>> data = None
    >>> assert models.Package == get_package_class(data)
    """
    ptype = scan_data and scan_data.get('type') or None
    if not ptype:
        # basic type for default package types
        return default
    ptype_class = PACKAGES_BY_TYPE.get(ptype)
    return ptype_class or default


def get_package_instance(scan_data):
    """
    Return a Package instance re-built from a mapping of ``scan_data`` native
    Python data that has the structure of a scan. Known attributes that store a
    list of objects are also "rehydrated" (such as models.Party).

    The Package instance will use the Package subclass that supports the
    provided package "type" when possible or the base Package class otherwise.

    Unknown attributes provided in ``scan_data`` that do not exist as fields in
    the Package class are kept as items in the Package.extra_data mapping.
    An Exception is raised if an "unknown attribute" name already exists as
    a Package.extra_data key.
    """
    # TODO: consider using a proper library for this such as cattrs,
    # marshmallow, etc. or use the field type that we declare.

    # Each of these are lists of class instances tracked here, which are stored
    # as a list of mappings in scanc_data
    list_field_types_by_name = {
        'parties': models.Party,
        'dependencies': models.DependentPackage,
        'installed_files': models.PackageFile,
    }

    # these are computed attributes serialized on a package
    # that should not be recreated when serializing
    computed_attributes = set([
        'purl',
        'repository_homepage_url',
        'repository_download_url',
        'api_data_url'
    ])

    # re-hydrate lists of typed objects
    klas = get_package_class(scan_data)
    existing_fields = attr.fields_dict(klas)

    extra_data = scan_data.get('extra_data')
    package_data = {}

    for key, value in scan_data.items():
        if not value or key in computed_attributes:
            continue

        field = existing_fields.get(key)

        if not field:
            if key not in extra_data:
                # keep unknown field as extra data
                extra_data[key] = value
                continue
            else:
                raise Exception(
                    f'Invalid scan_data with duplicated key: {key}={value!r} '
                    f'present both as attribute AND as extra_data: '
                    f'{key}={extra_data[key]!r}'
                )

        list_field_type = list_field_types_by_name.get(key)
        if not list_field_type:
            # this is a plain known field
            package_data[key] = value
            continue

        # Since we have a list_field_type, value must be a list of mappings:
        # we transform it in a list of objects.

        if not isinstance(value, list):
            raise Exception(
                f'Invalid scan_data with unknown data structure. '
                f'Expected the value to be a list of dicts and not a '
                f'{type(value)!r} for {key}={value!r}'
            )

        objects = list(_build_objects_list(values=value, klass=list_field_type))
        package_data[key] = objects

    return klas(**package_data)


def _build_objects_list(values, klass):
    """
    Yield ``klass`` objects built from a ``values`` list of mappings.
    """
    # Since we have a list_field_type, value must be a list of mappings:
    # we transform it in a list of objects.

    if not isinstance(values, list):
        raise Exception(
            f'Invalid scan_data with unknown data structure. '
            f'Expected the value to be a list of dicts and not a '
            f'{type(values)!r} for {values!r}'
        )

    for val in values:
        if not val:
            continue

        if not isinstance(val, dict):
            raise Exception(
                f'Invalid scan_data with unknown data structure. '
                f'Expected the value to be a mapping for and not a '
                f'{type(val)!r} for {values!r}'
            )

        yield klass.create(**val)
<|MERGE_RESOLUTION|>--- conflicted
+++ resolved
@@ -85,12 +85,9 @@
     win_pe.WindowsExecutable,
     readme.ReadmePackage,
     build.MetadataBzl,
-<<<<<<< HEAD
     msi.MsiInstallerPackage,
     windows.MicrosoftUpdateManifestPackage,
-=======
     pubspec.PubspecPackage,
->>>>>>> a6250c05
 ]
 
 PACKAGES_BY_TYPE = {cls.default_type: cls for cls in PACKAGE_TYPES}
