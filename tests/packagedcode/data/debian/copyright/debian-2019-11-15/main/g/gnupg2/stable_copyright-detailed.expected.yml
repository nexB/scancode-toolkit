--- conflicted
+++ resolved
@@ -9,14 +9,8 @@
   TinySCHEME
   CC0-1.0
   BSD-3-clause
-<<<<<<< HEAD
-- artistic-2.0 AND bsd-new AND cc0-1.0 AND fsf-unlimited-no-warranty AND gpl-1.0-plus AND gpl-3.0
-  AND gpl-3.0-plus AND ietf AND lgpl-2.1-plus AND lgpl-3.0-plus AND mit AND other-permissive
-  AND unknown
-=======
 - artistic-2.0 AND bsd-new AND cc0-1.0 AND fsf-unlimited-no-warranty AND gpl-3.0-plus AND ietf
   AND lgpl-2.1-plus AND lgpl-3.0 AND lgpl-3.0-plus AND mit AND other-permissive AND unknown
->>>>>>> e940d07d
 - |
   1992, 1995-2016, Free Software Foundation, Inc
   1998-2007, 2009, 2012, Free Software Foundation, Inc
